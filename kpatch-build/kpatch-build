#!/bin/bash
#
# kpatch build script
#
# Copyright (C) 2014 Seth Jennings <sjenning@redhat.com>
# Copyright (C) 2013,2014 Josh Poimboeuf <jpoimboe@redhat.com>
#
# This program is free software; you can redistribute it and/or
# modify it under the terms of the GNU General Public License
# as published by the Free Software Foundation; either version 2
# of the License, or (at your option) any later version.
#
# This program is distributed in the hope that it will be useful,
# but WITHOUT ANY WARRANTY; without even the implied warranty of
# MERCHANTABILITY or FITNESS FOR A PARTICULAR PURPOSE.  See the
# GNU General Public License for more details.
#
# You should have received a copy of the GNU General Public License
# along with this program; if not, write to the Free Software
# Foundation, Inc., 51 Franklin Street, Fifth Floor, Boston, MA,
# 02110-1301, USA.

# This script takes a patch based on the version of the kernel
# currently running and creates a kernel module that will
# replace modified functions in the kernel such that the
# patched code takes effect.

# This script:
# - Either uses a specified kernel source directory or downloads the kernel
#   source package for the currently running kernel
# - Unpacks and prepares the source package for building if necessary
# - Builds the base kernel or module
# - Builds the patched kernel/module and monitors changed objects
# - Builds the patched objects with gcc flags -f[function|data]-sections
# - Runs kpatch tools to create and link the patch kernel module

set -o pipefail

BASE="$PWD"
SCRIPTDIR="$(readlink -f "$(dirname "$(type -p "$0")")")"
ARCH="$(uname -m)"
CPUS="$(getconf _NPROCESSORS_ONLN)"
CACHEDIR="${CACHEDIR:-$HOME/.kpatch}"
KERNEL_SRCDIR="$CACHEDIR/src"
RPMTOPDIR="$CACHEDIR/buildroot"
VERSIONFILE="$CACHEDIR/version"
TEMPDIR="$CACHEDIR/tmp"
ENVFILE="$TEMPDIR/kpatch-build.env"
LOGFILE="$CACHEDIR/build.log"
RELEASE_FILE=/etc/os-release
DEBUG=0
SKIPCLEANUP=0
SKIPCOMPILERCHECK=0
ARCH_KCFLAGS=""
DEBUG_KCFLAGS=""
declare -a PATCH_LIST
APPLIED_PATCHES=0
OOT_MODULE=
KLP_REPLACE=1

GCC="${CROSS_COMPILE:-}gcc"
CLANG="${CROSS_COMPILE:-}clang"
LD="${CROSS_COMPILE:-}ld"
LLD="${CROSS_COMPILE:-}ld.lld"
READELF="${CROSS_COMPILE:-}readelf"
OBJCOPY="${CROSS_COMPILE:-}objcopy"


declare -rA SUPPORTED_DEB_DISTROS=(
	["debian"]="Debian OS"
	["ubuntu"]="Ubuntu OS")

declare -rA SUPPORTED_RPM_DISTROS=(
	["opencloudos"]="OpenCloudOS"
	["anolis"]="Anolis OS"
	["centos"]="CentOS"
	["fedora"]="Fedora"
	["openEuler"]="OpenEuler"
	["ol"]="Oracle"
	["photon"]="Photon OS"
<<<<<<< HEAD
	["rhel"]="RHEL")
=======
	["rhel"]="RHEL"
	["amzn"]="Amazon Linux")
>>>>>>> 6457c4cc


warn() {
	echo "ERROR: $1" >&2
}

die() {
	if [[ -z "$1" ]]; then
		msg="kpatch build failed"
	else
		msg="$1"
	fi

	if [[ -e "$LOGFILE" ]]; then
		warn "$msg. Check $LOGFILE for more details."
	else
		warn "$msg."
	fi

	exit 1
}

logger() {
	local to_stdout=${1:-0}

	if [[ $DEBUG -ge 2 ]] || [[ "$to_stdout" -eq 1 ]]; then
		# Log to both stdout and the logfile
		tee -a "$LOGFILE"
	else
		# Log only to the logfile
		cat >> "$LOGFILE"
	fi
}

trace_on() {
	if [[ $DEBUG -eq 1 ]] || [[ $DEBUG -ge 3 ]]; then
		set -o xtrace
	fi
}

trace_off() {
	if [[ $DEBUG -eq 1 ]] || [[ $DEBUG -ge 3 ]]; then
		set +o xtrace
	fi
}

save_env() {
	export -p | grep -wv -e 'OLDPWD=' -e 'PWD=' > "$ENVFILE"
}

verify_patch_files() {
	local path
	local dir
	local ret=0

	for patch in "${PATCH_LIST[@]}"; do
		for path in $(lsdiff --strip=1 "$patch" 2>/dev/null); do

			dir=$(dirname "$path")
			ext="${path##*.}"

			if [[ "$dir" =~ ^lib$ ]] || [[ "$dir" =~ ^lib/ ]] ; then
				warn "$patch: unsupported patch to lib/: $path"
				ret=1
			fi

			if [[ "$ext" == "S" ]] ; then
				warn "$patch: unsupported patch to assembly: $path"
				ret=1
			fi

		done
	done

	[[ $ret == 1 ]] && die "Unsupported changes detected"
}

apply_patches() {
	local patch

	for patch in "${PATCH_LIST[@]}"; do
		patch -N -p1 --dry-run < "$patch" 2>&1 | logger || die "$patch file failed to apply"
		patch -N -p1 < "$patch" 2>&1 | logger || die "$patch file failed to apply"
		(( APPLIED_PATCHES++ ))
	done
}

remove_patches() {
	local patch
	local idx

	for (( ; APPLIED_PATCHES>0; APPLIED_PATCHES-- )); do
		idx=$(( APPLIED_PATCHES - 1))
		patch="${PATCH_LIST[$idx]}"
		patch -p1 -R -d "$BUILDDIR" < "$patch" &> /dev/null
	done

	# If $BUILDDIR was a git repo, make sure git actually sees that
	# we've reverted our patch(es).
	[[ -d "$BUILDDIR/.git" ]] && (cd "$BUILDDIR" && git update-index -q --refresh)
}

# List of kernel tree files that kpatch-build backed up to
# $KERNEL_BACKUPDIR before modification
declare -a BACKUP_KERNEL_FILES
KERNEL_BACKUPDIR="$TEMPDIR/kernel-backup"

# Save a kernel file (i.e. "scripts/Makefile.modfinal")
backup_kernel_file() {
	local kernel_path="$1"

	if [[ ! -e "$KERNEL_SRCDIR/$kernel_path" ]]; then
		die "Kernel path not found: $KERNEL_SRCDIR/$kernel_path"
	fi

	mkdir --parents "$KERNEL_BACKUPDIR/$(dirname "$kernel_path")" || die
	cp --force "$KERNEL_SRCDIR/$kernel_path" "$KERNEL_BACKUPDIR/$kernel_path" || die

	BACKUP_KERNEL_FILES+=("$kernel_path")
}

# Restore all kernel files backed up by backup_kernel_file()
restore_kernel_files() {
	for kernel_path in "${BACKUP_KERNEL_FILES[@]}"; do
		if ! mv --force "$KERNEL_BACKUPDIR/$kernel_path" "$KERNEL_SRCDIR/$kernel_path"; then
			warn "Couldn't restore kernel path: $kernel_path"
		fi
	done
}

cleanup() {
	remove_patches
	restore_kernel_files

	[[ "$DEBUG" -eq 0 ]] && rm -rf "$TEMPDIR"
	rm -rf "$RPMTOPDIR"
	unset KCFLAGS
	unset KCPPFLAGS
}

clean_cache() {
	rm -rf "${CACHEDIR:?}"/*
	mkdir -p "$TEMPDIR" || die "Couldn't create $TEMPDIR"
}

check_pipe_status() {
	rc="${PIPESTATUS[0]}"
	if [[ "$rc" = 139 ]]; then
		# There doesn't seem to be a consistent/portable way of
		# accessing the last executed command in bash, so just
		# pass in the script name for now..
		warn "$1 SIGSEGV"
		if ls core* &> /dev/null; then
			cp core* /tmp
			die "core file at /tmp/$(ls core*)"
		fi
		die "There was a SIGSEGV, but no core dump was found in the current directory.  Depending on your distro you might find it in /var/lib/systemd/coredump or /var/crash."
	fi
}

kernel_version_gte() {
	[  "${ARCHVERSION//-*/}" = "$(echo -e "${ARCHVERSION//-*}\\n$1" | sort -rV | head -n1)" ]
}

kernel_is_rhel() {
	[[ "$ARCHVERSION" =~ \.el[789] ]]
}

rhel_kernel_version_gte() {
        [  "${ARCHVERSION}" = "$(echo -e "${ARCHVERSION}\\n$1" | sort -rV | head -n1)" ]
}

# klp.arch relocations were supported prior to v5.8
# and prior to 4.18.0-284.el8
use_klp_arch()
{
	if kernel_is_rhel; then
		! rhel_kernel_version_gte 4.18.0-284.el8
	else
		! kernel_version_gte 5.8.0
	fi
}

support_klp_replace()
{
	if kernel_is_rhel; then
		rhel_kernel_version_gte 4.18.0-193.el8
	else
		kernel_version_gte 5.1.0
	fi
}

find_dirs() {
	if [[ -e "$SCRIPTDIR/create-diff-object" ]]; then
		# git repo
		TOOLSDIR="$SCRIPTDIR"
		DATADIR="$(readlink -f "$SCRIPTDIR/../kmod")"
		PLUGINDIR="$(readlink -f "$SCRIPTDIR/gcc-plugins")"
	elif [[ -e "$SCRIPTDIR/../libexec/kpatch/create-diff-object" ]]; then
		# installation path
		TOOLSDIR="$(readlink -f "$SCRIPTDIR/../libexec/kpatch")"
		DATADIR="$(readlink -f "$SCRIPTDIR/../share/kpatch")"
		PLUGINDIR="$TOOLSDIR"
	else
		return 1
	fi
}

find_core_symvers() {
	SYMVERSFILE=""
	if [[ -e "$SCRIPTDIR/create-diff-object" ]]; then
		# git repo
		SYMVERSFILE="$DATADIR/core/Module.symvers"
	elif [[ -e "$SCRIPTDIR/../libexec/kpatch/create-diff-object" ]]; then
		# installation path
		if [[ -e "$SCRIPTDIR/../lib/kpatch/$ARCHVERSION/Module.symvers" ]]; then
			SYMVERSFILE="$(readlink -f "$SCRIPTDIR/../lib/kpatch/$ARCHVERSION/Module.symvers")"
		elif [[ -e /lib/modules/$ARCHVERSION/extra/kpatch/Module.symvers ]]; then
			SYMVERSFILE="$(readlink -f "/lib/modules/$ARCHVERSION/extra/kpatch/Module.symvers")"
		fi
	fi

	[[ -e "$SYMVERSFILE" ]]
}

gcc_version_from_file() {
	"$READELF" -p .comment "$1" | grep -m 1 -o 'GCC:.*'
}

gcc_version_check() {
	local target="$1"
	local c="$TEMPDIR/test.c" o="$TEMPDIR/test.o"
	local out gccver kgccver

	# gcc --version varies between distributions therefore extract version
	# by compiling a test file and compare it to vmlinux's version.
	echo 'void main(void) {}' > "$c"
	out="$("$GCC" -c -pg -ffunction-sections -o "$o" "$c" 2>&1)"
	gccver="$(gcc_version_from_file "$o")"
	kgccver="$(gcc_version_from_file "$target")"

	if [[ -n "$out" ]]; then
		warn "gcc >= 4.8 required for -pg -ffunction-settings"
		echo "gcc output: $out"
		return 1
	fi

	out="$("$GCC" -c -gz=none -o "$o" "$c" 2>&1)"
	if [[ -z "$out" ]]; then
		DEBUG_KCFLAGS="-gz=none"
	fi
	rm -f "$c" "$o"

	# ensure gcc version matches that used to build the kernel
	if [[ "$gccver" != "$kgccver" ]]; then
		warn "gcc/kernel version mismatch"
		echo "gcc version:    $gccver"
		echo "kernel version: $kgccver"
		echo "Install the matching gcc version (recommended) or use --skip-compiler-check"
		echo "to skip the version matching enforcement (not recommended)"
		return 1
	fi

	return
}

clang_version_from_file() {
	"$READELF" -p .comment "$1" | grep -m 1 -Eo 'clang version [0-9.]+'
}

clang_version_check() {
	local target="$1"
	local clangver kclangver

	clangver=$("$CLANG" --version | grep -m 1 -Eo 'clang version [0-9.]+')
	kclangver="$(clang_version_from_file "$target")"

	# ensure clang version matches that used to build the kernel
	if [[ "$clangver" != "$kclangver" ]]; then
		warn "clang/kernel version mismatch"
		echo "clang version:    $clangver"
		echo "kernel version:   $kclangver"
		echo "Install the matching clang version (recommended) or use --skip-compiler-check"
		echo "to skip the version matching enforcement (not recommended)"
		return 1
	fi

	return
}

find_special_section_data() {
	local -A check

	# Common features across all arches
	check[b]=true						# bug_entry
	check[e]=true						# exception_table_entry

	# Arch-specific features
	case "$ARCH" in
		"aarch64")
			check[a]=true					# alt_instr
			;;
		"x86_64")
			check[a]=true					# alt_instr
			kernel_version_gte 5.10.0 && check[s]=true	# static_call_site
			[[ -n "$CONFIG_PARAVIRT" ]] && ! kernel_version_gte 6.8.0 && check[p]=true	# paravirt_patch_site
			;;
		"ppc64le")
			check[f]=true					# fixup_entry
			;;
		"s390x")
			check[a]=true					# alt_instr
			;;
	esac

	# Kernel CONFIG_ features
	[[ -n "$CONFIG_PRINTK_INDEX" ]] && check[i]=true	# pi_entry
	[[ -n "$CONFIG_JUMP_LABEL" ]] && check[j]=true		# jump_entry
	[[ -n "$CONFIG_UNWINDER_ORC" ]] && check[o]=true	# orc_entry

	local c AWK_OPTIONS
	for c in "${!check[@]}"; do
		AWK_OPTIONS+=" -vcheck_${c}=1"
	done

	local SPECIAL_VARS
	# If $AWK_OPTIONS are blank gawk would treat "" as a blank script
	# shellcheck disable=SC2086
	SPECIAL_VARS="$("$READELF" -wi "$VMLINUX" |
		gawk --non-decimal-data $AWK_OPTIONS '
		BEGIN { a = b = e = f = i = j = o = p = s = 0 }

		# Set state if name matches
		check_a && a == 0 && /DW_AT_name.* alt_instr[[:space:]]*$/ {a = 1; next}
		check_b && b == 0 && /DW_AT_name.* bug_entry[[:space:]]*$/ {b = 1; next}
		check_e && e == 0 && /DW_AT_name.* exception_table_entry[[:space:]]*$/ {e = 1; next}
		check_f && f == 0 && /DW_AT_name.* fixup_entry[[:space:]]*$/ {f = 1; next}
		check_i && i == 0 && /DW_AT_name.* pi_entry[[:space:]]*$/ {i = 1; next}
		check_j && j == 0 && /DW_AT_name.* jump_entry[[:space:]]*$/ {j = 1; next}
		check_o && o == 0 && /DW_AT_name.* orc_entry[[:space:]]*$/ {o = 1; next}
		check_p && p == 0 && /DW_AT_name.* paravirt_patch_site[[:space:]]*$/ {p = 1; next}
		check_s && s == 0 && /DW_AT_name.* static_call_site[[:space:]]*$/ {s = 1; next}

		# Reset state unless this abbrev describes the struct size
		a == 1 && !/DW_AT_byte_size/ { a = 0; next }
		b == 1 && !/DW_AT_byte_size/ { b = 0; next }
		e == 1 && !/DW_AT_byte_size/ { e = 0; next }
		f == 1 && !/DW_AT_byte_size/ { f = 0; next }
		i == 1 && !/DW_AT_byte_size/ { i = 0; next }
		j == 1 && !/DW_AT_byte_size/ { j = 0; next }
		o == 1 && !/DW_AT_byte_size/ { o = 0; next }
		p == 1 && !/DW_AT_byte_size/ { p = 0; next }
		s == 1 && !/DW_AT_byte_size/ { s = 0; next }

		# Now that we know the size, stop parsing for it
		a == 1 {printf("export ALT_STRUCT_SIZE=%d\n", $4); a = 2}
		b == 1 {printf("export BUG_STRUCT_SIZE=%d\n", $4); b = 2}
		e == 1 {printf("export EX_STRUCT_SIZE=%d\n", $4); e = 2}
		f == 1 {printf("export FIXUP_STRUCT_SIZE=%d\n", $4); f = 2}
		i == 1 {printf("export PRINTK_INDEX_STRUCT_SIZE=%d\n", $4); i = 2}
		j == 1 {printf("export JUMP_STRUCT_SIZE=%d\n", $4); j = 2}
		o == 1 {printf("export ORC_STRUCT_SIZE=%d\n", $4); o = 2}
		p == 1 {printf("export PARA_STRUCT_SIZE=%d\n", $4); p = 2}
		s == 1 {printf("export STATIC_CALL_STRUCT_SIZE=%d\n", $4); s = 2}

		# Bail out once we have everything
		(!check_a || a == 2) &&
		(!check_b || b == 2) &&
		(!check_e || e == 2) &&
		(!check_f || f == 2) &&
		(!check_i || i == 2) &&
		(!check_j || j == 2) &&
		(!check_o || o == 2) &&
		(!check_p || p == 2) &&
		(!check_s || s == 2) {exit}')"

	[[ -n "$SPECIAL_VARS" ]] && eval "$SPECIAL_VARS"

	[[ ${check[a]} && -z "$ALT_STRUCT_SIZE" ]] && die "can't find special struct alt_instr size"
	[[ ${check[b]} && -z "$BUG_STRUCT_SIZE" ]] && die "can't find special struct bug_entry size"
	[[ ${check[e]} && -z "$EX_STRUCT_SIZE" ]] && die "can't find special struct exception_table_entry size"
	[[ ${check[f]} && -z "$FIXUP_STRUCT_SIZE" ]] && die "can't find special struct fixup_entry size"
	[[ ${check[i]} && -z "$PRINTK_INDEX_STRUCT_SIZE" ]] && die "can't find special struct pi_entry size"
	[[ ${check[j]} && -z "$JUMP_STRUCT_SIZE" ]] && die "can't find special struct jump_entry size"
	[[ ${check[o]} && -z "$ORC_STRUCT_SIZE" ]] && die "can't find special struct orc_entry size"
	[[ ${check[p]} && -z "$PARA_STRUCT_SIZE" ]] && die "can't find special struct paravirt_patch_site size"
	[[ ${check[s]} && -z "$STATIC_CALL_STRUCT_SIZE" ]] && die "can't find special struct static_call_site size"

	save_env
	return
}

# path of file, relative to dir
# adapted from https://stackoverflow.com/a/24848739
relpath() {
	local file="$1"
	local dir="$2"

	local filedir
	local common
	local result

	filedir="$(dirname "$(readlink -f "$file")")"
	common="$(readlink -f "$dir")"

	if [[ "$filedir" = "$common" ]]; then
		basename "$file"
		return
	fi

	while [[ "${filedir#"$common"/}" = "$filedir" ]]; do
		common="$(dirname "$common")"
		result="../$result"
	done

	result="${result}${filedir#"$common"/}"
	echo "${result}/$(basename "$file")"
}

cmd_file_to_o_file() {
	local parent="$1"

	# convert cmd file name to corresponding .o
	parent_dir="$(dirname "$parent")"
	parent_dir="${parent_dir#./}"
	parent="$(basename "$parent")"
	parent="${parent#.}"
	parent="${parent%.cmd}"
	parent="$parent_dir/$parent"

	[[ -f $parent ]] || die "can't find $parent associated with $1"

	echo "$parent"
}

get_parent_from_parents() {
	local parents=("$@")

	[[ ${#parents[@]} -eq 0 ]] && PARENT="" && return
	[[ ${#parents[@]} -eq 1 ]] && PARENT="${parents[0]}" && return

	# multiple parents:
	local parent
	local mod_name="${parents[0]%.*}"
	local mod_file
	for parent in "${parents[@]}"; do
		# for modules, there can be multiple matches.  Some
		# combination of foo.o, foo.mod, and foo.ko, depending
		# on kernel version and whether the module is single or
		# multi-object.  Make sure a .mod and/or .ko exists, and no
		# more than one .mod/.ko exists.

		[[ $parent = *.o ]] && continue

		if [[ ${parent%.*} != "$mod_name" ]]; then
			mod_file=""
			break
		fi

		if [[ $parent = *.mod || $parent = *.ko ]]; then
			mod_file=$parent
			continue
		fi

		mod_file=""
		break
	done

	if [[ -n $mod_file ]]; then
		PARENT="$mod_file"
		return
	fi

	ERROR_IF_DIFF="multiple parent matches for $file: ${parents[*]}"
	PARENT="${parents[0]}"
}

__find_parent_obj_in_dir() {
	local file="$1"
	local dir="$2"

	declare -a parents

	while IFS='' read -r parent; do
		parent="$(cmd_file_to_o_file "$parent")"
		[[ $parent -ef $file ]] && continue
		parents+=("$parent")
	done < <(grep -El "[ 	]${file/./\\.}([ 	\)]|$)" "$dir"/.*.cmd)

	get_parent_from_parents "${parents[@]}"
}

find_parent_obj_in_dir() {
	local file="$1"
	local dir="$2"

	# make sure the dir has .cmd files
	if ! compgen -G "$dir"/.*.cmd > /dev/null; then
		PARENT=""
		return
	fi

	# 5.19+: ../acp/acp_hw.o
	__find_parent_obj_in_dir "$(relpath "$file" "$dir")" "$dir"
	[[ -n $PARENT ]] && return

	# pre-5.19 (and 5.19+ single-object modules):
	if [[ $file == $dir* ]]; then
		# arch/x86/kernel/smp.o
		__find_parent_obj_in_dir "$file" "$dir"
	else
		# drivers/gpu/drm/amd/amdgpu/../acp/acp_hw.o
		__find_parent_obj_in_dir "$dir"/"$(relpath "$file" "$dir")" "$dir"
	fi
}

find_parent_obj() {
	local file="$1"

	# common case: look in same directory
	find_parent_obj_in_dir "$file" "$(dirname "$file")"
	[[ -n $PARENT ]] && return

	# if we previously had a successful deep find, try that dir first
	if [[ -n "$LAST_DEEP_FIND_DIR" ]]; then
		find_parent_obj_in_dir "$file" "$LAST_DEEP_FIND_DIR"
		[[ -n "$PARENT" ]] && return
	fi

	# prevent known deep finds
	if [[ $file = drivers/gpu/drm/amd/* ]]; then
		find_parent_obj_in_dir "$file" "drivers/gpu/drm/amd/amdgpu"
		[[ -n "$PARENT" ]] && return
	fi
	if [[ $file = virt/kvm/* ]]; then
		find_parent_obj_in_dir "$file" "arch/x86/kvm"
		[[ -n "$PARENT" ]] && return
	fi
	if [[ $file = drivers/oprofile/* ]]; then
		find_parent_obj_in_dir "$file" "arch/x86/oprofile"
		[[ -n "$PARENT" ]] && return
	fi

	# check higher-level dirs
	local dir
	dir="$(dirname "$file")"
	while [[ ! $dir -ef . ]]; do
		dir="$(dirname "$dir")"
		find_parent_obj_in_dir "$file" "$dir"
		[[ -n $PARENT ]] && return
	done

	# slow path: search the entire tree ("deep find")
	echo 'doing "deep find" for parent object'
	declare -a parents
	while IFS= read -r -d '' dir; do
		find_parent_obj_in_dir "$file" "$dir"
		if [[ -n $PARENT ]]; then
			parents+=("$PARENT")
			LAST_DEEP_FIND_DIR="$dir"
		fi
	done < <(find . -type d -print0)

	get_parent_from_parents "${parents[@]}"
}

# find vmlinux or .ko associated with a .o file
find_kobj() {
	local file="$1"

	if [[ -n $OOT_MODULE ]]; then
		KOBJFILE="$OOT_MODULE"
		return
	fi

	KOBJFILE="$file"
	ERROR_IF_DIFF=
	while true; do
		case "$KOBJFILE" in
			*.mod)
				KOBJFILE=${PARENT/.mod/.ko}
				[[ -e $KOBJFILE ]] || die "can't find .ko for $PARENT"
				return
				;;
			*.ko)
				return
				;;
			*/built-in.o|\
			*/built-in.a|\
			arch/x86/kernel/ebda.o|\
			arch/x86/kernel/head*.o|\
			arch/x86/kernel/platform-quirks.o|\
			arch/x86/lib/lib.a|\
			lib/lib.a)
				KOBJFILE=vmlinux
				return
				;;
		esac

		find_parent_obj "$KOBJFILE"
		[[ -z "$PARENT" ]] && die "invalid ancestor $KOBJFILE for $file"
		KOBJFILE="$PARENT"
	done
}

# Only allow alphanumerics and '_' and '-' in the module name.  Everything else
# is replaced with '-'.  Also truncate to 55 chars so the full name + NUL
# terminator fits in the kernel's 56-byte module name array.
module_name_string() {
	echo "${1//[^a-zA-Z0-9_-]/-}" | cut -c 1-55
}

is_supported_deb_distro(){
	[[ -n "${SUPPORTED_DEB_DISTROS[$1]:-}" ]]
}

is_supported_rpm_distro(){
	[[ -n "${SUPPORTED_RPM_DISTROS[$1]:-}" ]]
}

print_supported_distro(){
	if is_supported_deb_distro "$DISTRO"; then
		echo "${SUPPORTED_DEB_DISTROS[$DISTRO]} distribution detected"
	elif is_supported_rpm_distro "$DISTRO"; then
		echo "${SUPPORTED_RPM_DISTROS[$DISTRO]} distribution detected"
	else
		echo "$DISTRO is not supported"
	fi
}


usage() {
	echo "usage: $(basename "$0") [options] <patch1 ... patchN>" >&2
	echo "		patchN                  Input patchfile(s)" >&2
	echo "		-h, --help              Show this help message" >&2
	echo "		-a, --archversion       Specify the kernel arch version" >&2
	echo "		-r, --sourcerpm         Specify kernel source RPM" >&2
	echo "		-s, --sourcedir         Specify kernel source directory" >&2
	echo "		-c, --config            Specify kernel config file" >&2
	echo "		-v, --vmlinux           Specify original vmlinux" >&2
	echo "		-j, --jobs              Specify the number of make jobs" >&2
	echo "		-t, --target            Specify custom kernel build targets" >&2
	echo "		-n, --name              Specify the name of the kpatch module" >&2
	echo "		-o, --output            Specify output folder" >&2
	echo "		-d, --debug             Enable 'xtrace' and keep scratch files" >&2
	echo "		                        in <CACHEDIR>/tmp" >&2
	echo "		                        (can be specified multiple times)" >&2
	echo "		--oot-module            Enable patching out-of-tree module," >&2
	echo "		                        specify current version of module" >&2
	echo "		--oot-module-src        Specify out-of-tree module source directory" >&2
	echo "		-R, --non-replace       Disable replace patch (replace is on by default)" >&2
	echo "		--skip-cleanup          Skip post-build cleanup" >&2
	echo "		--skip-compiler-check   Skip compiler version matching check" >&2
	echo "		                        (not recommended)" >&2
}

if ! command -v gawk &> /dev/null; then
	die "gawk not installed"
fi

options="$(getopt -o ha:r:s:c:v:j:t:n:o:dR -l "help,archversion:,sourcerpm:,sourcedir:,config:,vmlinux:,jobs:,target:,name:,output:,oot-module:,oot-module-src:,debug,skip-gcc-check,skip-compiler-check,skip-cleanup,non-replace" -- "$@")" || die "getopt failed"

eval set -- "$options"

while [[ $# -gt 0 ]]; do
	case "$1" in
	-h|--help)
		usage
		exit 0
		;;
	-a|--archversion)
		ARCHVERSION="$2"
		shift
		;;
	-r|--sourcerpm)
		[[ ! -f "$2" ]] && die "source rpm '$2' not found"
		SRCRPM="$(readlink -f "$2")"
		shift
		;;
	-s|--sourcedir)
		[[ ! -d "$2" ]] && die "source dir '$2' not found"
		USERSRCDIR="$(readlink -f "$2")"
		shift
		;;
	-c|--config)
		[[ ! -f "$2" ]] && die "config file '$2' not found"
		CONFIGFILE="$(readlink -f "$2")"
		shift
		;;
	-v|--vmlinux)
		[[ ! -f "$2" ]] && die "vmlinux file '$2' not found"
		VMLINUX="$(readlink -f "$2")"
		shift
		;;
	-j|--jobs)
		[[ ! "$2" -gt 0 ]] && die "Invalid number of make jobs '$2'"
		CPUS="$2"
		shift
		;;
	-t|--target)
		TARGETS="$TARGETS $2"
		shift
		;;
	-n|--name)
		MODNAME="$(module_name_string "$2")"
		shift
		;;
	-o|--output)
		[[ ! -d "$2" ]] && die "output dir '$2' not found"
		BASE="$(readlink -f "$2")"
		shift
		;;
	-d|--debug)
		DEBUG=$((DEBUG + 1))
		if [[ $DEBUG -eq 1 ]]; then
			echo "DEBUG mode enabled"
		fi
		;;
	--oot-module)
		[[ ! -f "$2" ]] && die "out-of-tree module '$2' not found"
		OOT_MODULE="$(readlink -f "$2")"
		shift
		;;
	--oot-module-src)
		[[ ! -d "$2" ]] && die "out-of-tree module source dir '$2' not found"
		OOT_MODULE_SRCDIR="$(readlink -f "$2")"
		shift
		;;
	-R|--non-replace)
		KLP_REPLACE=0
		;;
	--skip-cleanup)
		echo "Skipping cleanup"
		SKIPCLEANUP=1
		;;
	--skip-gcc-check)
		echo "DEPRECATED: --skip-gcc-check is deprecated, use --skip-compiler-check instead"
		;&
	--skip-compiler-check)
		echo "WARNING: Skipping compiler version matching check (not recommended)"
		SKIPCOMPILERCHECK=1
		;;
	*)
		[[ "$1" = "--" ]] && shift && continue
		[[ ! -f "$1" ]] && die "patch file '$1' not found"
		PATCH_LIST+=("$(readlink -f "$1")")
		;;
	esac
	shift
done

if [[ ${#PATCH_LIST[@]} -eq 0 ]]; then
	warn "no patch file(s) specified"
	usage
	exit 1
fi

trace_on

if [[ -n "$SRCRPM" ]]; then
	if  [[ -n "$ARCHVERSION" ]]; then
		warn "--archversion is incompatible with --sourcerpm"
		exit 1
	fi
	rpmname="$(basename "$SRCRPM")"
	ARCHVERSION="${rpmname%.src.rpm}.$(uname -m)"
	ARCHVERSION="${ARCHVERSION#kernel-}"
	ARCHVERSION="${ARCHVERSION#alt-}"
fi

if [[ -n "$OOT_MODULE" ]] &&  [[ -z "$OOT_MODULE_SRCDIR" ]]; then
	warn "--oot-module requires --oot-module-src"
	exit 1
fi

# ensure cachedir and tempdir are setup properly and cleaned
mkdir -p "$TEMPDIR" || die "Couldn't create $TEMPDIR"
rm -rf "${TEMPDIR:?}"/*
rm -f "$LOGFILE"

if [[ -n "$USERSRCDIR" ]]; then
	KERNEL_SRCDIR="$USERSRCDIR"

	[[ -z "$VMLINUX" ]] && VMLINUX="$KERNEL_SRCDIR"/vmlinux
	[[ ! -e "$VMLINUX" ]] && die "can't find vmlinux"

	# Extract the target kernel version from vmlinux in this case.
	VMLINUX_VER="$(strings "$VMLINUX" | grep -m 1 -e "^Linux version" | awk '{ print($3); }')"
	if [[ -n "$ARCHVERSION" ]]; then
		if [[ -n "$VMLINUX_VER" ]] && [[ "$ARCHVERSION" != "$VMLINUX_VER" ]]; then
			die "Kernel version mismatch: $ARCHVERSION was specified but vmlinux was built for $VMLINUX_VER"
		fi
	else
		if [[ -z "$VMLINUX_VER" ]]; then
			die "Unable to determine the kernel version from vmlinux"
		fi
		ARCHVERSION="$VMLINUX_VER"
	fi
fi

if [[ -n "$OOT_MODULE" ]]; then
	ARCHVERSION="$(modinfo -F vermagic "$OOT_MODULE" | awk '{print $1}')"
fi

[[ -z "$ARCHVERSION" ]] && ARCHVERSION="$(uname -r)"

if [[ -n "$OOT_MODULE" ]]; then
	if [[ -z "$USERSRCDIR" ]]; then
		KERNEL_SRCDIR="/lib/modules/$ARCHVERSION/build/"
	fi
	BUILDDIR="$OOT_MODULE_SRCDIR"
else
	BUILDDIR="$KERNEL_SRCDIR"
fi

[[ "$SKIPCLEANUP" -eq 0 ]] && trap cleanup EXIT INT TERM HUP

# Don't check external file.
# shellcheck disable=SC1090
if [[ -z "$USERSRCDIR" ]] && [[ -f "$RELEASE_FILE" ]]; then
	source "$RELEASE_FILE"
	DISTRO="$ID"
fi

KVER="${ARCHVERSION%%-*}"
if [[ "$ARCHVERSION" =~ - ]]; then
	# handle flavor extension on Photon ex) -rt, -esx
	if [[ "$DISTRO" = photon ]]; then
		KREL="${ARCHVERSION#*-}"

		# strip rt patchset version if present
		# remove trailing -flavor and starting -rt### patchset
		KREL="${KREL%-*}"
		KREL="${KREL#*-}"

		PH_TAG="${ARCHVERSION##*.}"
		PH_FLAVOR="${PH_TAG##*-}"
		PH_TAG="${PH_TAG%%-*}"

		# if no flavor, these will be the same
		[[ "$PH_FLAVOR" = "$PH_TAG" ]] && PH_FLAVOR=""
	else
		KREL="${ARCHVERSION##*-}"
	fi
	KREL="${KREL%.*}"
fi

[[ "$ARCHVERSION" =~ .el7a. ]] && ALT="-alt"

[[ -z "$TARGETS" ]] && TARGETS="vmlinux modules"

if is_supported_rpm_distro "$DISTRO"; then

	[[ -z "$VMLINUX" ]] && VMLINUX="/usr/lib/debug/lib/modules/$ARCHVERSION/vmlinux"
	[[ -e "$VMLINUX" ]] || die "kernel-debuginfo-$ARCHVERSION not installed"

	export PATH="/usr/lib64/ccache:$PATH"

elif is_supported_deb_distro "$DISTRO"; then
	[[ -z "$VMLINUX" ]] && VMLINUX="/usr/lib/debug/boot/vmlinux-$ARCHVERSION"

	if [[ "$DISTRO" = ubuntu ]]; then
		[[ -e "$VMLINUX" ]] || die "linux-image-$ARCHVERSION-dbgsym not installed"

	elif [[ "$DISTRO" = debian ]]; then
		[[ -e "$VMLINUX" ]] || die "linux-image-$ARCHVERSION-dbg not installed"
	fi

	export PATH="/usr/lib/ccache:$PATH"
fi
save_env

find_dirs || die "can't find supporting tools"

if [[ -n "$USERSRCDIR" ]]; then
	echo "Using source directory at $USERSRCDIR"

	# save original vmlinux before it gets overwritten by sourcedir build
	if [[ "$VMLINUX" -ef "$KERNEL_SRCDIR"/vmlinux ]]; then
		backup_kernel_file "vmlinux"
		VMLINUX="$TEMPDIR/vmlinux"
	fi
elif [[ -n "$OOT_MODULE" ]]; then
	if [[ -z "${CONFIGFILE}" ]]; then
		CONFIGFILE="/boot/config-${ARCHVERSION}"
	fi
elif [[ -e "$KERNEL_SRCDIR"/.config ]] && [[ -e "$VERSIONFILE" ]] && [[ "$(cat "$VERSIONFILE")" = "$ARCHVERSION" ]]; then
	echo "Using cache at $KERNEL_SRCDIR"

else
	if is_supported_rpm_distro "$DISTRO"; then

		print_supported_distro "$DISTRO"

		clean_cache

		echo "Downloading kernel source for $ARCHVERSION"
		if [[ -z "$SRCRPM" ]]; then
			if [[ "$DISTRO" = fedora ]]; then
				wget -P "$TEMPDIR" "http://kojipkgs.fedoraproject.org/packages/kernel/$KVER/$KREL/src/kernel-$KVER-$KREL.src.rpm" 2>&1 | logger || die
			elif [[ "$DISTRO" = photon ]]; then
				if [[ -n "$PH_FLAVOR" ]]; then
					SRC_RPM_NAME="linux-$PH_FLAVOR-$KVER-$KREL.$PH_TAG.src.rpm"
				else
					SRC_RPM_NAME="linux-${ARCHVERSION}.src.rpm"
				fi

				PHOTON_VERSION="${PH_TAG//[^0-9]/}".0
				wget -P "$TEMPDIR" "https://packages.vmware.com/photon/$PHOTON_VERSION/photon_srpms_${PHOTON_VERSION}_${ARCH}/$SRC_RPM_NAME" 2>&1 | logger || die
				SRCRPM="$TEMPDIR/$SRC_RPM_NAME"
			else
				command -v yumdownloader &>/dev/null || die "yumdownloader (yum-utils or dnf-utils) not installed"
				yumdownloader --source --destdir "$TEMPDIR" "kernel$ALT-$KVER-$KREL" 2>&1 | logger || die
			fi

			if [ -z "$SRCRPM" ]; then
				SRCRPM="$TEMPDIR/kernel$ALT-$KVER-$KREL.src.rpm"
			fi

		fi

		echo "Unpacking kernel source"

		if [[ "$DISTRO" = photon ]]; then
			[[ -n "$PH_FLAVOR" ]] && SPECNAME="linux-$PH_FLAVOR.spec" || SPECNAME="linux.spec"
		else
			SPECNAME="kernel$ALT.spec"
		fi

		rpm -D "_topdir $RPMTOPDIR" -ivh "$SRCRPM" 2>&1 | logger || die

		# Define dist tag to handle rpmbuild of the linux src rpm in Photon
		if [[ "$DISTRO" = photon ]] && [ "$(rpm -E %dist)" = "%dist" ]; then
			sed -i "1s/^/%define dist .$PH_TAG/" "$RPMTOPDIR"/SPECS/"$SPECNAME"
		fi

		rpmbuild -D "_topdir $RPMTOPDIR" -bp --nodeps "--target=$(uname -m)" "$RPMTOPDIR"/SPECS/"$SPECNAME" 2>&1 | logger || die "rpmbuild -bp failed.  you may need to run 'yum-builddep kernel' first."

		if [[ "$DISTRO" = openEuler ]]; then
			# openEuler has two directories with the same content after 'rpm -D'
			# openEuler 21.09 has linux-* and linux-*-source while openEuler 20.03 has linux-* and linux-*-Source
			mv "$RPMTOPDIR"/BUILD/kernel-*/linux-*[sS]ource "$KERNEL_SRCDIR" 2>&1 | logger || die
		elif [[ "$DISTRO" = opencloudos ]]; then
			mv "$RPMTOPDIR"/BUILD/kernel-*/kernel-* "$KERNEL_SRCDIR" 2>&1 | logger || die
		elif [[ "$DISTRO" = photon ]]; then
			# Photon has some files that are copied over during the build section of the spec file (instead of prep)
			# These change occasionally, so check they exist before copying
			ls "$RPMTOPDIR"/BUILD/fips*canister* &> /dev/null && ( cp -rT "$RPMTOPDIR"/BUILD/fips*canister* "$RPMTOPDIR"/BUILD/linux-"$KVER"/crypto | logger || die )
			[[ -f "$RPMTOPDIR"/SOURCES/fips_canister-kallsyms ]] && ( cp "$RPMTOPDIR"/SOURCES/fips_canister-kallsyms rpmbuild/BUILD/linux-"$KVER"/crypto | logger || die )

			if [[ -z "$CONFIGFILE" ]]; then
				# Photon has multiple config files per src rpm sometimes, and naming is not consistent.
				# So do our best to find the right one by parsing the spec file
				SRC_CFG=$(rpmspec -P -D "_topdir $RPMTOPDIR" "$RPMTOPDIR"/SPECS/"$SPECNAME" | awk '/^cp .*\/SOURCES\/config.* \.config$/{print $2}')
				[[ -z "$SRC_CFG" ]] && die "Failed to locate kernel config file"
				SRC_CFG="${SRC_CFG##*/}"
				cp "$RPMTOPDIR"/SOURCES/"$SRC_CFG" "$RPMTOPDIR"/BUILD/linux-"$KVER" | logger || die
			fi
			mv "$RPMTOPDIR"/BUILD/linux-"$KVER" "$KERNEL_SRCDIR" 2>&1 | logger || die
		else
			mv "$RPMTOPDIR"/BUILD/kernel-*/linux-* "$KERNEL_SRCDIR" 2>&1 | logger || die
		fi

		rm -rf "$RPMTOPDIR"
		rm -rf "$KERNEL_SRCDIR/.git"

		if [[ "$ARCHVERSION" == *-* ]] && [[ ! "$DISTRO" = photon ]]; then
			sed -i "s/^EXTRAVERSION.*/EXTRAVERSION = -${ARCHVERSION##*-}/" "$KERNEL_SRCDIR/Makefile" || die
		fi

		echo "$ARCHVERSION" > "$VERSIONFILE" || die

		if [[ "$DISTRO" = openEuler ]] || [[ "$DISTRO" = opencloudos ]]; then
			[[ -z "$CONFIGFILE" ]] && CONFIGFILE="/boot/config-${ARCHVERSION}"
		elif [[ "$DISTRO" = photon ]]; then
			[[ -z "$CONFIGFILE" ]] && CONFIGFILE="$KERNEL_SRCDIR/$SRC_CFG"

			# modify config file here to get the right vermagic, as Photon does not always listen to localversion file
			if [[ -z "$PH_FLAVOR" ]]; then
				sed -i s/^CONFIG_LOCALVERSION=\".*\"/CONFIG_LOCALVERSION=\"-"$KREL"."$PH_TAG"\"/g "$CONFIGFILE" || die
			else
				sed -i s/^CONFIG_LOCALVERSION=\".*\"/CONFIG_LOCALVERSION=\"-"$KREL"."$PH_TAG"-"$PH_FLAVOR"\"/g "$CONFIGFILE" || die
			fi

		else
			[[ -z "$CONFIGFILE" ]] && CONFIGFILE="$KERNEL_SRCDIR/configs/kernel$ALT-$KVER-$ARCH.config"
		fi

		(cd "$KERNEL_SRCDIR" && make mrproper 2>&1 | logger) || die

	elif is_supported_deb_distro "$DISTRO"; then

		print_supported_distro "$DISTRO"

		if [[ "$DISTRO" = ubuntu ]]; then

			# url may be changed for a different mirror
			url="http://archive.ubuntu.com/ubuntu/pool/main/l"
			sublevel="SUBLEVEL = 0"

		elif [[ "$DISTRO" = debian ]]; then

			# url may be changed for a different mirror
			url="http://ftp.debian.org/debian/pool/main/l"
			sublevel="SUBLEVEL ="
		fi

		pkgname="$(dpkg-query -W -f='${Source}' "linux-image-$ARCHVERSION" | sed s/-signed//)"
		pkgver="$(dpkg-query -W -f='${Version}' "linux-image-$ARCHVERSION")"
		dscname="${pkgname}_${pkgver}.dsc"

		clean_cache

		cd "$TEMPDIR" || die
		echo "Downloading and unpacking the kernel source for $ARCHVERSION"
		# Download source deb pkg
		(dget -u "$url/${pkgname}/${dscname}" 2>&1) | logger || die "dget: Could not fetch/unpack $url/${pkgname}/${dscname}"
		mv "${pkgname}-$KVER" "$KERNEL_SRCDIR" || die
		[[ -z "$CONFIGFILE" ]] && CONFIGFILE="/boot/config-${ARCHVERSION}"
		if [[ "$ARCHVERSION" == *-* ]]; then
			echo "-${ARCHVERSION#*-}" > "$KERNEL_SRCDIR/localversion" || die
		fi
		# for some reason the Ubuntu kernel versions don't follow the
		# upstream SUBLEVEL; they are always at SUBLEVEL 0
		sed -i "s/^SUBLEVEL.*/${sublevel}/" "$KERNEL_SRCDIR/Makefile" || die
		echo "$ARCHVERSION" > "$VERSIONFILE" || die
	else
		die "Unsupported distribution"
	fi
fi

[[ -z "$CONFIGFILE" ]] && CONFIGFILE="$KERNEL_SRCDIR"/.config
[[ ! -e "$CONFIGFILE" ]] && die "can't find config file"
if [[ -z "$OOT_MODULE" && ! "$CONFIGFILE" -ef "$KERNEL_SRCDIR"/.config ]] ; then
	cp -f "$CONFIGFILE" "$KERNEL_SRCDIR/.config" || die
fi

# When the kernel source is in a git repo, applying the patch (plus the
# Makefile sed hacks we do) can cause it to be built with "+" or "dirty"
# appended to the kernel version string (VERMAGIC_STRING), even if the original
# kernel was not dirty.  That can complicate both the build (create-diff-object
# false positive changes) and the patch module link (module version mismatch
# load failures).
#
# Prevent that by replacing the original setlocalversion with a friendlier one
# which just echo's the original version.  This should be done before any
# changes to the source.
if [[ -n "$USERSRCDIR" && -e "$KERNEL_SRCDIR/.git" ]]; then
	cd "$KERNEL_SRCDIR" || die
	backup_kernel_file "scripts/setlocalversion"
	LOCALVERSION="$(make kernelversion)"
	LOCALVERSION="$(KERNELVERSION="$LOCALVERSION" ./scripts/setlocalversion)"
	[[ -n "$LOCALVERSION" ]] || die "setlocalversion failed"
	echo "echo $LOCALVERSION" > scripts/setlocalversion
fi

# kernel option checking

trace_off "reading .config"
# Don't check external file.
# shellcheck disable=SC1090
source "$CONFIGFILE"
trace_on

[[ "$DISTRO" = openEuler ]] && [[ -z "$CONFIG_LIVEPATCH_PER_TASK_CONSISTENCY" ]] && \
	die "openEuler kernel doesn't have 'CONFIG_LIVEPATCH_PER_TASK_CONSISTENCY' enabled"

[[ -z "$CONFIG_DEBUG_INFO" ]] && die "kernel doesn't have 'CONFIG_DEBUG_INFO' enabled"
[[ "$ARCH" = "s390x" ]] && [[ -z "$CONFIG_EXPOLINE_EXTERN" ]] && [[ -n "$CONFIG_EXPOLINE" ]] && die "kernel doesn't have 'CONFIG_EXPOLINE_EXTERN' enabled"

# Build variables - Set some defaults, then adjust features
# according to .config and kernel version
KPATCH_LDFLAGS=""
USE_KLP=0
USE_KLP_ARCH=0

if [[ -n "$CONFIG_LIVEPATCH" ]] && (kernel_is_rhel || kernel_version_gte 4.9.0); then

	USE_KLP=1

	if use_klp_arch; then
		USE_KLP_ARCH=1
		KPATCH_LDFLAGS="--unique=.parainstructions --unique=.altinstructions"
		CDO_FLAGS="--klp-arch"
	fi

	if [[  "$KLP_REPLACE" -eq 1 ]] ; then
		support_klp_replace || die "The kernel doesn't support klp replace"
	else
		export CFLAGS_MODULE="$CFLAGS_MODULE -DKLP_REPLACE_ENABLE=false"
	fi
else
	# No support for livepatch in the kernel. Kpatch core module is needed.

	# There may be ordering bugs, with jump labels and other special
	# sections.  Use with caution!
	echo "WARNING: Use of kpatch core module (kpatch.ko) is deprecated!  There may be bugs!" >&2

	find_core_symvers || die "unable to find Module.symvers for kpatch core module"
	KBUILD_EXTRA_SYMBOLS="$SYMVERSFILE"
fi

# unsupported kernel option checking
[[ -n "$CONFIG_DEBUG_INFO_SPLIT" ]] && die "kernel option 'CONFIG_DEBUG_INFO_SPLIT' not supported"
[[ -n "$CONFIG_GCC_PLUGIN_LATENT_ENTROPY" ]] && die "kernel option 'CONFIG_GCC_PLUGIN_LATENT_ENTROPY' not supported"
[[ -n "$CONFIG_GCC_PLUGIN_RANDSTRUCT" ]] && die "kernel option 'CONFIG_GCC_PLUGIN_RANDSTRUCT' not supported"

# CONFIG_DEBUG_INFO_BTF invokes pahole, for which some versions don't
# support extended ELF sections.  Disable the BTF typeinfo generation in
# link-vmlinux.sh and Makefile.modfinal since kpatch doesn't care about
# that anyway.
if [[ -n "$CONFIG_DEBUG_INFO_BTF" ]]; then
	backup_kernel_file "scripts/link-vmlinux.sh"
	sed -i 's/CONFIG_DEBUG_INFO_BTF/DISABLED_FOR_KPATCH_BUILD/g' "$KERNEL_SRCDIR"/scripts/link-vmlinux.sh || die

	if [[ -e "$KERNEL_SRCDIR/scripts/Makefile.modfinal" ]]; then
		backup_kernel_file "scripts/Makefile.modfinal"
		sed -i 's/CONFIG_DEBUG_INFO_BTF_MODULES/DISABLED_FOR_KPATCH_BUILD/g' "$KERNEL_SRCDIR"/scripts/Makefile.modfinal || die
	fi
fi

# CONFIG_LD_ORPHAN_WARN_LEVEL="error" will fail kernel builds with
# --ffunction-sections with lots of "ld: error: unplaced orphan section"
# errors.  Temporarily demote to "warn"ings in the kernel Makefile.
if [[ "$CONFIG_LD_ORPHAN_WARN_LEVEL" == "error" ]]; then
	backup_kernel_file "Makefile"
	sed -i 's/--orphan-handling=[$](CONFIG_LD_ORPHAN_WARN_LEVEL)/--orphan-handling="warn"/g' "$KERNEL_SRCDIR/Makefile" || die
fi

if [[ -n "$CONFIG_CC_IS_CLANG" ]]; then
	echo "WARNING: Clang support is experimental"
fi

if [[ "$SKIPCOMPILERCHECK" -eq 0 ]]; then
	if [[ -n "$OOT_MODULE" ]]; then
		target="$OOT_MODULE"
	else
		target="$VMLINUX"
	fi
	if [[ -n "$CONFIG_CC_IS_CLANG" ]]; then
		clang_version_check "$target" || die
	else
		gcc_version_check "$target" || die
	fi
fi

echo "Testing patch file(s)"
cd "$BUILDDIR" || die
verify_patch_files
apply_patches
remove_patches

cp -LR "$DATADIR/patch" "$TEMPDIR" || die

if [[ "$ARCH" = "ppc64le" ]]; then
	ARCH_KCFLAGS="-mcmodel=large -fplugin=$PLUGINDIR/ppc64le-plugin.so"
fi

if [[ "$ARCH" = "s390x" ]]; then
	ARCH_KCFLAGS="-mno-pic-data-is-text-relative -fno-section-anchors"
fi

export KCFLAGS="-I$DATADIR/patch -ffunction-sections -fdata-sections \
		$ARCH_KCFLAGS $DEBUG_KCFLAGS"

echo "Reading special section data"
find_special_section_data

if [[ $DEBUG -ge 4 ]]; then
	export KPATCH_GCC_DEBUG=1
fi
save_env

echo "Building original source"
unset KPATCH_GCC_TEMPDIR

KPATCH_CC_PREFIX="$TOOLSDIR/kpatch-cc "
declare -a MAKEVARS
if [[ -n "$CONFIG_CC_IS_CLANG" ]]; then
	MAKEVARS+=("CC=${KPATCH_CC_PREFIX}${CLANG}")
	MAKEVARS+=("HOSTCC=clang")
else
	MAKEVARS+=("CC=${KPATCH_CC_PREFIX}${GCC}")
fi

if [[ -n "$CONFIG_LD_IS_LLD" ]]; then
	MAKEVARS+=("LD=${KPATCH_CC_PREFIX}${LLD}")
	MAKEVARS+=("HOSTLD=ld.lld")
else
	MAKEVARS+=("LD=${KPATCH_CC_PREFIX}${LD}")
fi


# $TARGETS used as list, no quotes.
# shellcheck disable=SC2086
make "${MAKEVARS[@]}" "-j$CPUS" $TARGETS 2>&1 | logger || die

# Save original module symvers
cp -f "$BUILDDIR/Module.symvers" "$TEMPDIR/Module.symvers" || die

echo "Building patched source"
apply_patches
mkdir -p "$TEMPDIR/orig" "$TEMPDIR/patched"
export KPATCH_GCC_TEMPDIR="$TEMPDIR"
export KPATCH_GCC_SRCDIR="$BUILDDIR"
save_env
# $TARGETS used as list, no quotes.
# shellcheck disable=SC2086
KBUILD_MODPOST_WARN=1 make "${MAKEVARS[@]}" "-j$CPUS" $TARGETS 2>&1 | logger || die

# source.c:(.section+0xFF): undefined reference to `symbol'
grep "undefined reference" "$LOGFILE" | sed -r "s/^.*\`(.*)'$/\\1/" \
	>"${TEMPDIR}"/undefined_references

# WARNING: "symbol" [path/to/module.ko] undefined!
grep "undefined!" "$LOGFILE" | cut -d\" -f2 >>"${TEMPDIR}"/undefined_references

if [[ ! -e "$TEMPDIR/changed_objs" ]]; then
	die "no changed objects found"
fi

grep -q vmlinux "$KERNEL_SRCDIR/Module.symvers" || die "truncated $KERNEL_SRCDIR/Module.symvers file"

if [[ -n "$CONFIG_MODVERSIONS" ]]; then
	trace_off "reading Module.symvers"
	while read -ra sym_line; do
		if [[ ${#sym_line[@]} -lt 4 ]]; then
			die "Malformed ${TEMPDIR}/Module.symvers file"
		fi

		sym=${sym_line[1]}

		read -ra patched_sym_line <<< "$(grep "\s$sym\s" "$BUILDDIR/Module.symvers")"
		if [[ ${#patched_sym_line[@]} -lt 4 ]]; then
			die "Malformed symbol entry for ${sym} in ${BUILDDIR}/Module.symvers file"
		fi

		# Assume that both original and patched symvers have the same format.
		# In both cases, the symbol should have the same CRC, belong to the same
		# Module/Namespace and have the same export type.
		if [[ ${#sym_line[@]} -ne ${#patched_sym_line[@]} || \
		     "${sym_line[*]}" != "${patched_sym_line[*]}" ]]; then
			warn "Version disagreement for symbol ${sym}"
		fi
	done < "${TEMPDIR}/Module.symvers"
	trace_on
fi

# Read as words, no quotes.
# shellcheck disable=SC2013
for i in $(cat "$TEMPDIR/changed_objs")
do
	mkdir -p "$TEMPDIR/patched/$(dirname "$i")" || die
	cp -f "$BUILDDIR/$i" "$TEMPDIR/patched/$i" || die
done

echo "Extracting new and modified ELF sections"
# If no kpatch module name was provided on the command line:
#   - For single input .patch, use the patch filename
#   - For multiple input .patches, use "patch"
#   - Prefix with "kpatch" or "livepatch" accordingly
if [[ -z "$MODNAME" ]] ; then
	if [[ "${#PATCH_LIST[@]}" -eq 1 ]]; then
		MODNAME="$(basename "${PATCH_LIST[0]}")"
		if [[ "$MODNAME" =~ \.patch$ ]] || [[ "$MODNAME" =~ \.diff$ ]]; then
			MODNAME="${MODNAME%.*}"
		fi
	else
		MODNAME="patch"
	fi

	if [[ "$USE_KLP" -eq 1 ]]; then
		MODNAME="livepatch-$MODNAME"
	else
		MODNAME="kpatch-$MODNAME"
	fi

	MODNAME="$(module_name_string "$MODNAME")"
fi
FILES="$(cat "$TEMPDIR/changed_objs")"
cd "$TEMPDIR" || die
mkdir output
declare -a objnames
CHANGED=0
ERROR=0

# Prepare OOT module symvers file
if [[ -n "$OOT_MODULE" ]]; then
    cp -f "$OOT_MODULE_SRCDIR/Module.symvers" "$TEMPDIR/Module.symvers" || die
    awk '{ print $1 "\t" $2 "\t" $3 "\t" $4}' "${KERNEL_SRCDIR}/Module.symvers" >> "$TEMPDIR/Module.symvers"
fi

for i in $FILES; do
	# In RHEL 7 based kernels, copy_user_64.o misuses the .fixup section,
	# which confuses create-diff-object.  It's fine to skip it, it's an
	# assembly file anyway.
	[[ "$DISTRO" = rhel ]] || [[ "$DISTRO" = centos ]] || [[ "$DISTRO" = ol ]] && \
		[[ "$i" = arch/x86/lib/copy_user_64.o ]] && continue

	[[ "$i" = usr/initramfs_data.o ]] && continue

	mkdir -p "output/$(dirname "$i")"
	cd "$BUILDDIR" || die
	find_kobj "$i"
	cd "$TEMPDIR" || die
	if [[ -e "orig/$i" ]]; then
		if [[ -n $OOT_MODULE ]]; then
			KOBJFILE_NAME="$(basename --suffix=.ko "$OOT_MODULE")"
			KOBJFILE_NAME="${KOBJFILE_NAME//-/_}"
			KOBJFILE_PATH="$OOT_MODULE"
			SYMTAB="${TEMPDIR}/module/${KOBJFILE_NAME}.symtab"
			SYMVERS_FILE="$TEMPDIR/Module.symvers"
		elif [[ "$(basename "$KOBJFILE")" = vmlinux ]]; then
			KOBJFILE_NAME=vmlinux
			KOBJFILE_PATH="$VMLINUX"
			SYMTAB="${TEMPDIR}/${KOBJFILE_NAME}.symtab"
			SYMVERS_FILE="$BUILDDIR/Module.symvers"
		else
			KOBJFILE_NAME=$(basename "${KOBJFILE%.ko}")
			KOBJFILE_NAME="${KOBJFILE_NAME//-/_}"
			KOBJFILE_PATH="${TEMPDIR}/module/$KOBJFILE"
			SYMTAB="${KOBJFILE_PATH}.symtab"
			SYMVERS_FILE="$BUILDDIR/Module.symvers"
		fi

		"$READELF" -s --wide "$KOBJFILE_PATH" > "$SYMTAB"
		if [[ "$ARCH" = "ppc64le" ]]; then
			sed -ri 's/\s+\[<localentry>: 8\]//' "$SYMTAB"
		fi

		# create-diff-object orig.o patched.o parent-name parent-symtab
		#		     Module.symvers patch-mod-name output.o
		"$TOOLSDIR"/create-diff-object $CDO_FLAGS "orig/$i" "patched/$i" "$KOBJFILE_NAME" \
			"$SYMTAB" "$SYMVERS_FILE" "${MODNAME//-/_}" \
			"output/$i" 2>&1 | logger 1
		check_pipe_status create-diff-object
		# create-diff-object returns 3 if no functional change is found
		[[ "$rc" -eq 0 ]] || [[ "$rc" -eq 3 ]] || ERROR="$((ERROR + 1))"
		if [[ "$rc" -eq 0 ]]; then
			[[ -n "$ERROR_IF_DIFF" ]] && die "$ERROR_IF_DIFF"
			CHANGED=1
			objnames[${#objnames[@]}]="$KOBJFILE"
		fi
	else
		cp -f "patched/$i" "output/$i" || die
		objnames[${#objnames[@]}]="$KOBJFILE"
	fi
done

if [[ "$ERROR" -ne 0 ]]; then
	die "$ERROR error(s) encountered"
fi

if [[ "$CHANGED" -eq 0 ]]; then
	die "no functional changes found"
fi

echo -n "Patched objects:"
for i in $(echo "${objnames[@]}" | tr ' ' '\n' | sort -u | tr '\n' ' ')
do
	echo -n " $i"
done
echo

export KCFLAGS="-I$DATADIR/patch $ARCH_KCFLAGS"
if [[ "$USE_KLP" -eq 0 ]]; then
	export KCPPFLAGS="-D__KPATCH_MODULE__"
fi
save_env

echo "Building patch module: $MODNAME.ko"

if [[ -z "$USERSRCDIR" ]] && [[ "$DISTRO" = ubuntu ]]; then
	# UBUNTU: add UTS_UBUNTU_RELEASE_ABI to utsrelease.h after regenerating it
	UBUNTU_ABI="${ARCHVERSION#*-}"
	UBUNTU_ABI="${UBUNTU_ABI%-*}"
	echo "#define UTS_UBUNTU_RELEASE_ABI $UBUNTU_ABI" >> "$KERNEL_SRCDIR"/include/generated/utsrelease.h
fi

cd "$TEMPDIR/output" || die
# $KPATCH_LDFLAGS and result of find used as list, no quotes.
# shellcheck disable=SC2086,SC2046
"$LD" -r $KPATCH_LDFLAGS -o ../patch/tmp_output.o $(find . -name "*.o") 2>&1 | logger || die

if [[ "$USE_KLP" -eq 1 ]]; then
	cp -f "$TEMPDIR"/patch/tmp_output.o "$TEMPDIR"/patch/output.o || die
	# Avoid MODPOST warning (pre-v5.8) and error (v5.8+) with an empty .cmd file
	touch "$TEMPDIR"/patch/.output.o.cmd || die
else
	# Add .kpatch.checksum for kpatch script
	md5sum ../patch/tmp_output.o | awk '{printf "%s\0", $1}' > checksum.tmp || die
	"$OBJCOPY" --add-section .kpatch.checksum=checksum.tmp --set-section-flags .kpatch.checksum=alloc,load,contents,readonly  ../patch/tmp_output.o || die
	rm -f checksum.tmp
	"$TOOLSDIR"/create-kpatch-module "$TEMPDIR"/patch/tmp_output.o "$TEMPDIR"/patch/output.o 2>&1 | logger 1
	check_pipe_status create-kpatch-module
	[[ "$rc" -ne 0 ]] && die "create-kpatch-module: exited with return code: $rc"
fi

cd "$TEMPDIR/patch" || die

# We no longer need kpatch-cc
for ((idx=0; idx<${#MAKEVARS[@]}; idx++)); do
    MAKEVARS[$idx]=${MAKEVARS[$idx]/${KPATCH_CC_PREFIX}/}
done

export KPATCH_BUILD="$KERNEL_SRCDIR" KPATCH_NAME="$MODNAME" \
KBUILD_EXTRA_SYMBOLS="$KBUILD_EXTRA_SYMBOLS" \
KPATCH_LDFLAGS="$KPATCH_LDFLAGS" \
CROSS_COMPILE="$CROSS_COMPILE"
save_env

make "${MAKEVARS[@]}" 2>&1 | logger || die

if [[ "$USE_KLP" -eq 1 ]]; then
	if [[ "$USE_KLP_ARCH" -eq 0 ]]; then
		extra_flags="--no-klp-arch-sections"
	fi
	cp -f "$TEMPDIR/patch/$MODNAME.ko" "$TEMPDIR/patch/tmp.ko" || die
	"$TOOLSDIR"/create-klp-module $extra_flags "$TEMPDIR/patch/tmp.ko" "$TEMPDIR/patch/$MODNAME.ko" 2>&1 | logger 1
	check_pipe_status create-klp-module
	[[ "$rc" -ne 0 ]] && die "create-klp-module: exited with return code: $rc"
fi

if [[ -n "$CONFIG_MODVERSIONS" ]]; then
    # Check that final module does not reference symbols with different version
    # than the target kernel
    KP_MOD_VALID=true
    # shellcheck disable=SC2086
    while read -ra mod_symbol; do
        if [[ ${#mod_symbol[@]} -lt 2 ]]; then
            continue
        fi

        # Check if the symbol exists in the old Module.symvers, and if it does
        # check that the CRCs are unchanged.
        if ! awk -v sym="${mod_symbol[1]}" -v crc="${mod_symbol[0]}" \
             '$2==sym && $1!=crc { exit 1 }' "$TEMPDIR/Module.symvers"; then
            warn "Patch module references ${mod_symbol[1]} with invalid version"
            KP_MOD_VALID=false
        fi
    done <<< "$(modprobe --dump-modversions $TEMPDIR/patch/$MODNAME.ko)"
    if ! $KP_MOD_VALID; then
        die "Patch module referencing altered exported kernel symbols cannot be loaded"
    fi
fi

"$READELF" --wide --symbols "$TEMPDIR/patch/$MODNAME.ko" 2>/dev/null | \
	sed -r 's/\s+\[<localentry>: 8\]//' | \
	awk '($4=="FUNC" || $4=="OBJECT") && ($5=="GLOBAL" || $5=="WEAK") && $7!="UND" {print $NF}' \
	>"${TEMPDIR}"/new_symbols

if [[ "$USE_KLP" -eq 0 ]]; then
	cat >>"${TEMPDIR}"/new_symbols <<-EOF
		kpatch_shadow_free
		kpatch_shadow_alloc
		kpatch_register
		kpatch_shadow_get
		kpatch_unregister
		kpatch_root_kobj
	EOF
fi

# Compare undefined_references and new_symbols files and print only the first
# column containing lines unique to first file.
UNDEFINED=$(comm -23 <(sort -u "${TEMPDIR}"/undefined_references) \
	<(sort -u "${TEMPDIR}"/new_symbols) | tr '\n' ' ')
[[ -n "$UNDEFINED" ]] && die "Undefined symbols: $UNDEFINED"

cp -f "$TEMPDIR/patch/$MODNAME.ko" "$BASE" || die

[[ "$DEBUG" -eq 0 && "$SKIPCLEANUP" -eq 0 ]] && rm -f "$LOGFILE"

echo "SUCCESS"<|MERGE_RESOLUTION|>--- conflicted
+++ resolved
@@ -78,13 +78,8 @@
 	["openEuler"]="OpenEuler"
 	["ol"]="Oracle"
 	["photon"]="Photon OS"
-<<<<<<< HEAD
-	["rhel"]="RHEL")
-=======
 	["rhel"]="RHEL"
 	["amzn"]="Amazon Linux")
->>>>>>> 6457c4cc
-
 
 warn() {
 	echo "ERROR: $1" >&2
