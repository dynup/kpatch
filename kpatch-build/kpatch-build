#!/bin/bash
#
# kpatch build script
#
# Copyright (C) 2014 Seth Jennings <sjenning@redhat.com>
# Copyright (C) 2013,2014 Josh Poimboeuf <jpoimboe@redhat.com>
#
# This program is free software; you can redistribute it and/or
# modify it under the terms of the GNU General Public License
# as published by the Free Software Foundation; either version 2
# of the License, or (at your option) any later version.
#
# This program is distributed in the hope that it will be useful,
# but WITHOUT ANY WARRANTY; without even the implied warranty of
# MERCHANTABILITY or FITNESS FOR A PARTICULAR PURPOSE.  See the
# GNU General Public License for more details.
#
# You should have received a copy of the GNU General Public License
# along with this program; if not, write to the Free Software
# Foundation, Inc., 51 Franklin Street, Fifth Floor, Boston, MA,
# 02110-1301, USA.

# This script takes a patch based on the version of the kernel
# currently running and creates a kernel module that will
# replace modified functions in the kernel such that the
# patched code takes effect.

# This script:
# - Either uses a specified kernel source directory or downloads the kernel
#   source package for the currently running kernel
# - Unpacks and prepares the source package for building if necessary
# - Builds the base kernel or module
# - Builds the patched kernel/module and monitors changed objects
# - Builds the patched objects with gcc flags -f[function|data]-sections
# - Runs kpatch tools to create and link the patch kernel module

set -o pipefail

BASE="$PWD"
SCRIPTDIR="$(readlink -f "$(dirname "$(type -p "$0")")")"
ARCH="$(uname -m)"
CPUS="$(getconf _NPROCESSORS_ONLN)"
CACHEDIR="${CACHEDIR:-$HOME/.kpatch}"
SRCDIR="$CACHEDIR/src"
RPMTOPDIR="$CACHEDIR/buildroot"
VERSIONFILE="$CACHEDIR/version"
TEMPDIR="$CACHEDIR/tmp"
LOGFILE="$CACHEDIR/build.log"
RELEASE_FILE=/etc/os-release
DEBUG=0
SKIPCLEANUP=0
SKIPGCCCHECK=0
ARCH_KCFLAGS=""
DEBUG_KCFLAGS=""
declare -a PATCH_LIST
APPLIED_PATCHES=0
OOT_MODULE=

warn() {
	echo "ERROR: $1" >&2
}

die() {
	if [[ -z "$1" ]]; then
		msg="kpatch build failed"
	else
		msg="$1"
	fi

	if [[ -e "$LOGFILE" ]]; then
		warn "$msg. Check $LOGFILE for more details."
	else
		warn "$msg."
	fi

	exit 1
}

logger() {
	local to_stdout=${1:-0}

	if [[ $DEBUG -ge 2 ]] || [[ "$to_stdout" -eq 1 ]]; then
		# Log to both stdout and the logfile
		tee -a "$LOGFILE"
	else
		# Log only to the logfile
		cat >> "$LOGFILE"
	fi
}

verify_patch_files() {
	local path
	local dir
	local ret=0

	for patch in "${PATCH_LIST[@]}"; do
		for path in $(lsdiff "$patch" 2>/dev/null); do

			dir=$(dirname "$path")
			ext="${path##*.}"

			if [[ "$dir" =~ ^lib$ ]] || [[ "$dir" =~ ^lib/ ]] ; then
				warn "$patch: unsupported patch to lib/: $path"
				ret=1
			fi

			if [[ "$ext" == "S" ]] ; then
				warn "$patch: unsupported patch to assembly: $path"
				ret=1
			fi

		done
	done

	[[ $ret == 1 ]] && die "Unsupported changes detected"
}

apply_patches() {
	local patch

	for patch in "${PATCH_LIST[@]}"; do
		patch -N -p1 --dry-run < "$patch" 2>&1 | logger || die "$patch file failed to apply"
		patch -N -p1 < "$patch" 2>&1 | logger || die "$patch file failed to apply"
		(( APPLIED_PATCHES++ ))
	done
}

remove_patches() {
	local patch
	local idx

	for (( ; APPLIED_PATCHES>0; APPLIED_PATCHES-- )); do
		idx=$(( APPLIED_PATCHES - 1))
		patch="${PATCH_LIST[$idx]}"
		patch -p1 -R -d "$SRCDIR" < "$patch" &> /dev/null
	done

	# If $SRCDIR was a git repo, make sure git actually sees that
	# we've reverted our patch(es).
	[[ -d "$SRCDIR/.git" ]] && (cd "$SRCDIR" && git update-index -q --refresh)
}

cleanup() {
	rm -f "$SRCDIR/.scmversion"

	remove_patches

	# restore original vmlinux if it was overwritten by sourcedir build
	[[ -e "$TEMPDIR/vmlinux" ]] && mv -f "$TEMPDIR/vmlinux" "$SRCDIR/"

	[[ "$DEBUG" -eq 0 ]] && rm -rf "$TEMPDIR"
	rm -rf "$RPMTOPDIR"
	unset KCFLAGS
	unset KCPPFLAGS
}

clean_cache() {
	rm -rf "${CACHEDIR:?}"/*
	mkdir -p "$TEMPDIR" || die "Couldn't create $TEMPDIR"
}

check_pipe_status() {
	rc="${PIPESTATUS[0]}"
	if [[ "$rc" = 139 ]]; then
		# There doesn't seem to be a consistent/portable way of
		# accessing the last executed command in bash, so just
		# pass in the script name for now..
		warn "$1 SIGSEGV"
		if ls core* &> /dev/null; then
			cp core* /tmp
			die "core file at /tmp/$(ls core*)"
		fi
		die "There was a SIGSEGV, but no core dump was found in the current directory.  Depending on your distro you might find it in /var/lib/systemd/coredump or /var/crash."
	fi
}

# $1 >= $2
version_gte() {
	[  "$1" = "$(echo -e "$1\\n$2" | sort -rV | head -n1)" ]
}

is_rhel() {
	[[ $1 =~ \.el[78]\. ]]
}

find_dirs() {
	if [[ -e "$SCRIPTDIR/create-diff-object" ]]; then
		# git repo
		TOOLSDIR="$SCRIPTDIR"
		DATADIR="$(readlink -f "$SCRIPTDIR/../kmod")"
		PLUGINDIR="$(readlink -f "$SCRIPTDIR/gcc-plugins")"
	elif [[ -e "$SCRIPTDIR/../libexec/kpatch/create-diff-object" ]]; then
		# installation path
		TOOLSDIR="$(readlink -f "$SCRIPTDIR/../libexec/kpatch")"
		DATADIR="$(readlink -f "$SCRIPTDIR/../share/kpatch")"
		PLUGINDIR="$TOOLSDIR"
	else
		return 1
	fi
}

find_core_symvers() {
	SYMVERSFILE=""
	if [[ -e "$SCRIPTDIR/create-diff-object" ]]; then
		# git repo
		SYMVERSFILE="$DATADIR/core/Module.symvers"
	elif [[ -e "$SCRIPTDIR/../libexec/kpatch/create-diff-object" ]]; then
		# installation path
		if [[ -e "$SCRIPTDIR/../lib/kpatch/$ARCHVERSION/Module.symvers" ]]; then
			SYMVERSFILE="$(readlink -f "$SCRIPTDIR/../lib/kpatch/$ARCHVERSION/Module.symvers")"
		elif [[ -e /lib/modules/$ARCHVERSION/extra/kpatch/Module.symvers ]]; then
			SYMVERSFILE="$(readlink -f "/lib/modules/$ARCHVERSION/extra/kpatch/Module.symvers")"
		fi
	fi

	[[ -e "$SYMVERSFILE" ]]
}

gcc_version_from_file() {
	readelf -p .comment "$1" | grep -o 'GCC:.*' | head -n 1
}

gcc_version_check() {
	local c="$TEMPDIR/test.c" o="$TEMPDIR/test.o"
	local out gccver kgccver

	# gcc --version varies between distributions therefore extract version
	# by compiling a test file and compare it to vmlinux's version.
	echo 'void main(void) {}' > "$c"
	out="$(gcc -c -pg -ffunction-sections -o "$o" "$c" 2>&1)"
	gccver="$(gcc_version_from_file "$o")"
	if [[ -n "$OOT_MODULE" ]]; then
		kgccver="$(gcc_version_from_file "$OOT_MODULE")"
	else
		kgccver="$(gcc_version_from_file "$VMLINUX")"
	fi

	if [[ -n "$out" ]]; then
		warn "gcc >= 4.8 required for -pg -ffunction-settings"
		echo "gcc output: $out"
		return 1
	fi

	out="$(gcc -c -gz=none -o "$o" "$c" 2>&1)"
	if [[ -z "$out" ]]; then
		DEBUG_KCFLAGS="-gz=none"
	fi
	rm -f "$c" "$o"

	# ensure gcc version matches that used to build the kernel
	if [[ "$gccver" != "$kgccver" ]]; then
		warn "gcc/kernel version mismatch"
		echo "gcc version:    $gccver"
		echo "kernel version: $kgccver"
		echo "Install the matching gcc version (recommended) or use --skip-gcc-check"
		echo "to skip the version matching enforcement (not recommended)"
		return 1
	fi

	return
}

find_special_section_data_ppc64le() {

	[[ "$CONFIG_JUMP_LABEL" -eq 0 ]] && AWK_OPTIONS="-vskip_j=1"

	SPECIAL_VARS="$(readelf -wi "$VMLINUX" |
		gawk --non-decimal-data '
		BEGIN { f = b = e = j = 0 }

		# Set state if name matches
		f == 0 && /DW_AT_name.* fixup_entry[[:space:]]*$/ {f = 1; next}
		b == 0 && /DW_AT_name.* bug_entry[[:space:]]*$/ {b = 1; next}
		e == 0 && /DW_AT_name.* exception_table_entry[[:space:]]*$/ {e = 1; next}
		j == 0 && /DW_AT_name.* jump_entry[[:space:]]*$/ {j = 1; next}

		# Reset state unless this abbrev describes the struct size
		f == 1 && !/DW_AT_byte_size/ { f = 0; next }
		b == 1 && !/DW_AT_byte_size/ { b = 0; next }
		e == 1 && !/DW_AT_byte_size/ { e = 0; next }
		j == 1 && !/DW_AT_byte_size/ { j = 0; next }

		# Now that we know the size, stop parsing for it
		f == 1 {printf("export FIXUP_STRUCT_SIZE=%d\n", $4); f = 2}
		b == 1 {printf("export BUG_STRUCT_SIZE=%d\n", $4); b = 2}
		e == 1 {printf("export EX_STRUCT_SIZE=%d\n", $4); e = 2}
		j == 1 {printf("export JUMP_STRUCT_SIZE=%d\n", $4); j = 2}

		# Bail out once we have everything
		f == 2 && b == 2 && e == 2 && (j == 2 || skip_j) {exit}')"

	[[ -n "$SPECIAL_VARS" ]] && eval "$SPECIAL_VARS"

	[[ -z "$FIXUP_STRUCT_SIZE" ]] && die "can't find special struct fixup_entry size"
	[[ -z "$BUG_STRUCT_SIZE" ]] && die "can't find special struct bug_entry size"
	[[ -z "$EX_STRUCT_SIZE" ]]  && die "can't find special struct exception_table_entry size"
	[[ -z "$JUMP_STRUCT_SIZE" && "$CONFIG_JUMP_LABEL" -ne 0 ]]  && die "can't find special struct jump_entry size"

	return
}

find_special_section_data() {
	if [[ "$ARCH" = "ppc64le" ]]; then
		find_special_section_data_ppc64le
		return
	fi

	[[ "$CONFIG_PARAVIRT" -eq 0 ]] && AWK_OPTIONS="-vskip_p=1"
	[[ "$CONFIG_UNWINDER_ORC" -eq 0 ]] && AWK_OPTIONS="$AWK_OPTIONS -vskip_o=1"
	[[ "$CONFIG_JUMP_LABEL" -eq 0 ]] && AWK_OPTIONS="$AWK_OPTIONS -vskip_j=1"

	# If $AWK_OPTIONS are blank gawk would treat "" as a blank script
	# shellcheck disable=SC2086
	SPECIAL_VARS="$(readelf -wi "$VMLINUX" |
		gawk --non-decimal-data $AWK_OPTIONS '
		BEGIN { a = b = p = e = o = j = 0 }

		# Set state if name matches
		a == 0 && /DW_AT_name.* alt_instr[[:space:]]*$/ {a = 1; next}
		b == 0 && /DW_AT_name.* bug_entry[[:space:]]*$/ {b = 1; next}
		p == 0 && /DW_AT_name.* paravirt_patch_site[[:space:]]*$/ {p = 1; next}
		e == 0 && /DW_AT_name.* exception_table_entry[[:space:]]*$/ {e = 1; next}
		o == 0 && /DW_AT_name.* orc_entry[[:space:]]*$/ {o = 1; next}
		j == 0 && /DW_AT_name.* jump_entry[[:space:]]*$/ {j = 1; next}

		# Reset state unless this abbrev describes the struct size
		a == 1 && !/DW_AT_byte_size/ { a = 0; next }
		b == 1 && !/DW_AT_byte_size/ { b = 0; next }
		p == 1 && !/DW_AT_byte_size/ { p = 0; next }
		e == 1 && !/DW_AT_byte_size/ { e = 0; next }
		o == 1 && !/DW_AT_byte_size/ { o = 0; next }
		j == 1 && !/DW_AT_byte_size/ { j = 0; next }

		# Now that we know the size, stop parsing for it
		a == 1 {printf("export ALT_STRUCT_SIZE=%d\n", $4); a = 2}
		b == 1 {printf("export BUG_STRUCT_SIZE=%d\n", $4); b = 2}
		p == 1 {printf("export PARA_STRUCT_SIZE=%d\n", $4); p = 2}
		e == 1 {printf("export EX_STRUCT_SIZE=%d\n", $4); e = 2}
		o == 1 {printf("export ORC_STRUCT_SIZE=%d\n", $4); o = 2}
		j == 1 {printf("export JUMP_STRUCT_SIZE=%d\n", $4); j = 2}

		# Bail out once we have everything
		a == 2 && b == 2 && (p == 2 || skip_p) && e == 2 && (o == 2 || skip_o) && (j == 2 || skip_j) {exit}')"

	[[ -n "$SPECIAL_VARS" ]] && eval "$SPECIAL_VARS"

	[[ -z "$ALT_STRUCT_SIZE" ]] && die "can't find special struct alt_instr size"
	[[ -z "$BUG_STRUCT_SIZE" ]] && die "can't find special struct bug_entry size"
	[[ -z "$EX_STRUCT_SIZE" ]]  && die "can't find special struct paravirt_patch_site size"
	[[ -z "$PARA_STRUCT_SIZE" && "$CONFIG_PARAVIRT" -ne 0 ]] && die "can't find special struct paravirt_patch_site size"
	[[ -z "$ORC_STRUCT_SIZE" && "$CONFIG_UNWINDER_ORC" -ne 0 ]] && die "can't find special struct orc_entry size"
	[[ -z "$JUMP_STRUCT_SIZE" && "$CONFIG_JUMP_LABEL" -ne 0 ]] && die "can't find special struct jump_entry size"

	return
}

filter_parent_obj()
{
  local dir="${1}"
  local file="${2}"

  grep -v "\.mod\.cmd$" | grep -Fv "${dir}/.${file}.cmd"
}

find_parent_obj() {
	dir="$(dirname "$1")"
	absdir="$(readlink -f "$dir")"
	pwddir="$(readlink -f .)"
	pdir="${absdir#$pwddir/}"
	file="$(basename "$1")"
	grepname="${1%.o}"
	grepname="$grepname\\.o"
	if [[ "$DEEP_FIND" -eq 1 ]]; then
		num=0
		if [[ -n "$last_deep_find" ]]; then
<<<<<<< HEAD
			parent="$(grep -lw "$grepname" "$last_deep_find"/.*.cmd | grep -Fv "$pdir/.${file}.cmd" | head -n1)"
			num="$(grep -lw "$grepname" "$last_deep_find"/.*.cmd | grep -Fvc "$pdir/.${file}.cmd")"
		fi
		if [[ "$num" -eq 0 ]]; then
			parent="$(find . -name ".*.cmd" -print0 | xargs -0 grep -lw "$grepname" | grep -Fv "$pdir/.${file}.cmd" | cut -c3- | head -n1)"
			num="$(find . -name ".*.cmd" -print0 | xargs -0 grep -lw "$grepname" | grep -Fvc "$pdir/.${file}.cmd")"
			[[ "$num" -eq 1 ]] && last_deep_find="$(dirname "$parent")"
		fi
	else
		parent="$(grep -lw "$grepname" "$dir"/.*.cmd | grep -Fv "$dir/.${file}.cmd" | head -n1)"
		num="$(grep -lw "$grepname" "$dir"/.*.cmd | grep -Fvc "$dir/.${file}.cmd")"
=======
			parent="$(grep -l "$grepname" "$last_deep_find"/.*.cmd | filter_parent_obj "${pdir}" "${file}" | head -n1)"
			num="$(grep -l "$grepname" "$last_deep_find"/.*.cmd | filter_parent_obj "${pdir}" "${file}" | wc -l)"
		fi
		if [[ "$num" -eq 0 ]]; then
			parent="$(find . -name ".*.cmd" -print0 | xargs -0 grep -l "$grepname" | filter_parent_obj "${pdir}" "${file}" | cut -c3- | head -n1)"
			num="$(find . -name ".*.cmd" -print0 | xargs -0 grep -l "$grepname" | filter_parent_obj "${pdir}" "${file}" | wc -l)"
			[[ "$num" -eq 1 ]] && last_deep_find="$(dirname "$parent")"
		fi
	else
		parent="$(grep -l "$grepname" "$dir"/.*.cmd | filter_parent_obj "${dir}" "${file}" | head -n1)"
		num="$(grep -l "$grepname" "$dir"/.*.cmd | filter_parent_obj "${dir}" "${file}" | wc -l)"
>>>>>>> 0b000cb8
	fi

	[[ "$num" -eq 0 ]] && PARENT="" && return
	[[ "$num" -gt 1 ]] && ERROR_IF_DIFF="two parent matches for $1"

	dir="$(dirname "$parent")"
	PARENT="$(basename "$parent")"
	PARENT="${PARENT#.}"
	PARENT="${PARENT%.cmd}"
	[[ $dir != "." ]] && PARENT="$dir/$PARENT"
	[[ ! -e "$PARENT" ]] && die "ERROR: can't find parent $PARENT for $1"
}

find_kobj() {
	arg="$1"
	KOBJFILE="$arg"
	DEEP_FIND=0
	ERROR_IF_DIFF=
	while true; do
		find_parent_obj "$KOBJFILE"
		[[ -n "$PARENT" ]] && DEEP_FIND=0
		if [[ -z "$PARENT" ]]; then
			[[ "$KOBJFILE" = *.ko ]] && return
			case "$KOBJFILE" in
				*/built-in.o|\
				*/built-in.a|\
				arch/x86/lib/lib.a|\
				arch/x86/kernel/head*.o|\
				arch/x86/kernel/ebda.o|\
				arch/x86/kernel/platform-quirks.o|\
				lib/lib.a)
					KOBJFILE=vmlinux
					return
			esac
			if [[ "$DEEP_FIND" -eq 0 ]]; then
				DEEP_FIND=1
				continue;
			fi
			die "invalid ancestor $KOBJFILE for $arg"
		fi
		KOBJFILE="$PARENT"
	done
}

# Only allow alphanumerics and '_' and '-' in the module name.  Everything else
# is replaced with '-'.  Also truncate to 48 chars so the full name fits in the
# kernel's 56-byte module name array.
module_name_string() {
	echo "${1//[^a-zA-Z0-9_-]/-}" | cut -c 1-48
}

usage() {
	echo "usage: $(basename "$0") [options] <patch1 ... patchN>" >&2
	echo "		patchN             Input patchfile(s)" >&2
	echo "		-h, --help         Show this help message" >&2
	echo "		-a, --archversion  Specify the kernel arch version" >&2
	echo "		-r, --sourcerpm    Specify kernel source RPM" >&2
	echo "		-s, --sourcedir    Specify kernel source directory" >&2
	echo "		-c, --config       Specify kernel config file" >&2
	echo "		-v, --vmlinux      Specify original vmlinux" >&2
	echo "		-j, --jobs         Specify the number of make jobs" >&2
	echo "		-t, --target       Specify custom kernel build targets" >&2
	echo "		-n, --name         Specify the name of the kpatch module" >&2
	echo "		-o, --output       Specify output folder" >&2
	echo "		-d, --debug        Enable 'xtrace' and keep scratch files" >&2
	echo "		                   in <CACHEDIR>/tmp" >&2
	echo "		                   (can be specified multiple times)" >&2
	echo "		-e, --oot-module   Enable patching out-of-tree module," >&2
	echo "		                   specify current version of module" >&2
	echo "		--skip-cleanup     Skip post-build cleanup" >&2
	echo "		--skip-gcc-check   Skip gcc version matching check" >&2
	echo "		                   (not recommended)" >&2
}

options="$(getopt -o ha:r:s:c:v:j:t:n:o:de: -l "help,archversion:,sourcerpm:,sourcedir:,config:,vmlinux:,jobs:,target:,name:,output:,oot-module:,debug,skip-gcc-check,skip-cleanup" -- "$@")" || die "getopt failed"

eval set -- "$options"

while [[ $# -gt 0 ]]; do
	case "$1" in
	-h|--help)
		usage
		exit 0
		;;
	-a|--archversion)
		ARCHVERSION="$2"
		shift
		;;
	-r|--sourcerpm)
		[[ ! -f "$2" ]] && die "source rpm '$2' not found"
		SRCRPM="$(readlink -f "$2")"
		shift
		;;
	-s|--sourcedir)
		[[ ! -d "$2" ]] && die "source dir '$2' not found"
		USERSRCDIR="$(readlink -f "$2")"
		shift
		;;
	-c|--config)
		[[ ! -f "$2" ]] && die "config file '$2' not found"
		CONFIGFILE="$(readlink -f "$2")"
		shift
		;;
	-v|--vmlinux)
		[[ ! -f "$2" ]] && die "vmlinux file '$2' not found"
		VMLINUX="$(readlink -f "$2")"
		shift
		;;
	-j|--jobs)
		[[ ! "$2" -gt 0 ]] && die "Invalid number of make jobs '$2'"
		CPUS="$2"
		shift
		;;
	-t|--target)
		TARGETS="$TARGETS $2"
		shift
		;;
	-n|--name)
		MODNAME="$(module_name_string "$2")"
		shift
		;;
	-o|--output)
		[[ ! -d "$2" ]] && die "output dir '$2' not found"
		BASE="$(readlink -f "$2")"
		shift
		;;
	-d|--debug)
		DEBUG=$((DEBUG + 1))
		if [[ $DEBUG -eq 1 ]]; then
			echo "DEBUG mode enabled"
		fi
		;;
	-e|--oot-module)
		[[ ! -f "$2" ]] && die "out-of-tree module '$2' not found"
		OOT_MODULE="$(readlink -f "$2")"
		shift
		;;
	--skip-cleanup)
		echo "Skipping cleanup"
		SKIPCLEANUP=1
		;;
	--skip-gcc-check)
		echo "WARNING: Skipping gcc version matching check (not recommended)"
		SKIPGCCCHECK=1
		;;
	*)
		[[ "$1" = "--" ]] && shift && continue
		[[ ! -f "$1" ]] && die "patch file '$1' not found"
		PATCH_LIST+=("$(readlink -f "$1")")
		;;
	esac
	shift
done

if [[ ${#PATCH_LIST[@]} -eq 0 ]]; then
	warn "no patch file(s) specified"
	usage
	exit 1
fi

if [[ $DEBUG -eq 1 ]] || [[ $DEBUG -ge 3 ]]; then
	set -o xtrace
fi

if [[ -n "$ARCHVERSION" ]] && [[ -n "$VMLINUX" ]]; then
	die "--archversion is incompatible with --vmlinux"
fi

if [[ -n "$SRCRPM" ]]; then
	if  [[ -n "$ARCHVERSION" ]]; then
		warn "--archversion is incompatible with --sourcerpm"
		exit 1
	fi
	rpmname="$(basename "$SRCRPM")"
	ARCHVERSION="${rpmname%.src.rpm}.$(uname -m)"
	ARCHVERSION="${ARCHVERSION#kernel-}"
	ARCHVERSION="${ARCHVERSION#alt-}"
fi

if [[ -n "$OOT_MODULE" ]] &&  [[ -z "$USERSRCDIR" ]]; then
	warn "--oot-module requires --sourcedir"
	exit 1
fi

# ensure cachedir and tempdir are setup properly and cleaned
mkdir -p "$TEMPDIR" || die "Couldn't create $TEMPDIR"
rm -rf "${TEMPDIR:?}"/*
rm -f "$LOGFILE"

if [[ -n "$USERSRCDIR" ]]; then
	if [[ -n "$ARCHVERSION" ]]; then
		warn "--archversion is incompatible with --sourcedir"
		exit 1
	fi
	SRCDIR="$USERSRCDIR"

	if [[ -z "$OOT_MODULE" ]]; then
		[[ -z "$VMLINUX" ]] && VMLINUX="$SRCDIR"/vmlinux
		[[ ! -e "$VMLINUX" ]] && die "can't find vmlinux"

		# Extract the target kernel version from vmlinux in this case.
		ARCHVERSION="$(strings "$VMLINUX" | grep -m 1 -e "^Linux version" | awk '{ print($3); }')"
	else
		ARCHVERSION="$(modinfo -F vermagic "$OOT_MODULE" | awk '{print $1}')"
	fi
fi

[[ -z "$ARCHVERSION" ]] && ARCHVERSION="$(uname -r)"

[[ "$SKIPCLEANUP" -eq 0 ]] && trap cleanup EXIT INT TERM HUP

KVER="${ARCHVERSION%%-*}"
if [[ "$ARCHVERSION" =~ - ]]; then
	KREL="${ARCHVERSION##*-}"
	KREL="${KREL%.*}"
fi
[[ "$ARCHVERSION" =~ .el7a. ]] && ALT="-alt"

[[ -z "$TARGETS" ]] && TARGETS="vmlinux modules"

# Don't check external file.
# shellcheck disable=SC1090
[[ -f "$RELEASE_FILE" ]] && source "$RELEASE_FILE"
DISTRO="$ID"
if [[ "$DISTRO" = fedora ]] || [[ "$DISTRO" = rhel ]] || [[ "$DISTRO" = ol ]] || [[ "$DISTRO" = centos ]]; then
	[[ -z "$VMLINUX" ]] && VMLINUX="/usr/lib/debug/lib/modules/$ARCHVERSION/vmlinux"
	[[ -e "$VMLINUX" ]] || die "kernel-debuginfo-$ARCHVERSION not installed"

	export PATH="/usr/lib64/ccache:$PATH"

elif [[ "$DISTRO" = ubuntu ]] || [[ "$DISTRO" = debian ]]; then
	[[ -z "$VMLINUX" ]] && VMLINUX="/usr/lib/debug/boot/vmlinux-$ARCHVERSION"

	if [[ "$DISTRO" = ubuntu ]]; then
		[[ -e "$VMLINUX" ]] || die "linux-image-$ARCHVERSION-dbgsym not installed"

	elif [[ "$DISTRO" = debian ]]; then
		[[ -e "$VMLINUX" ]] || die "linux-image-$ARCHVERSION-dbg not installed"
	fi

	export PATH="/usr/lib/ccache:$PATH"
fi

find_dirs || die "can't find supporting tools"

if [[ "$SKIPGCCCHECK" -eq 0 ]]; then
	gcc_version_check || die
fi

if [[ -n "$USERSRCDIR" ]]; then
	echo "Using source directory at $USERSRCDIR"

	# save original vmlinux before it gets overwritten by sourcedir build
	if [[ -z "$OOT_MODULE" ]] && [[ "$VMLINUX" -ef "$SRCDIR"/vmlinux ]]; then
		cp -f "$VMLINUX" "$TEMPDIR/vmlinux"
		VMLINUX="$TEMPDIR/vmlinux"
	fi

	# For external modules, use the running kernel's config
	if [[ -n "$OOT_MODULE" ]] && [[ -z "$CONFIGFILE" ]]; then
		CONFIGFILE="/boot/config-${ARCHVERSION}"
	fi

elif [[ -e "$SRCDIR"/.config ]] && [[ -e "$VERSIONFILE" ]] && [[ "$(cat "$VERSIONFILE")" = "$ARCHVERSION" ]]; then
	echo "Using cache at $SRCDIR"

else
	if [[ "$DISTRO" = fedora ]] || [[ "$DISTRO" = rhel ]] || [[ "$DISTRO" = ol ]] || [[ "$DISTRO" = centos ]]; then

		echo "Fedora/Red Hat distribution detected"

		clean_cache

		echo "Downloading kernel source for $ARCHVERSION"
		if [[ -z "$SRCRPM" ]]; then
			if [[ "$DISTRO" = fedora ]]; then
				wget -P "$TEMPDIR" "http://kojipkgs.fedoraproject.org/packages/kernel/$KVER/$KREL/src/kernel-$KVER-$KREL.src.rpm" 2>&1 | logger || die
			else
				command -v yumdownloader &>/dev/null || die "yumdownloader (yum-utils or dnf-utils) not installed"
				yumdownloader --source --destdir "$TEMPDIR" "kernel$ALT-$KVER-$KREL" 2>&1 | logger || die
			fi
			SRCRPM="$TEMPDIR/kernel$ALT-$KVER-$KREL.src.rpm"
		fi

		echo "Unpacking kernel source"

		rpm -D "_topdir $RPMTOPDIR" -ivh "$SRCRPM" 2>&1 | logger || die
		rpmbuild -D "_topdir $RPMTOPDIR" -bp --nodeps "--target=$(uname -m)" "$RPMTOPDIR"/SPECS/kernel$ALT.spec 2>&1 | logger ||
			die "rpmbuild -bp failed.  you may need to run 'yum-builddep kernel' first."

		mv "$RPMTOPDIR"/BUILD/kernel-*/linux-* "$SRCDIR" 2>&1 | logger || die
		rm -rf "$RPMTOPDIR"
		rm -rf "$SRCDIR/.git"

		if [[ "$ARCHVERSION" == *-* ]]; then
			echo "-${ARCHVERSION##*-}" > "$SRCDIR/localversion" || die
		fi

		echo "$ARCHVERSION" > "$VERSIONFILE" || die

		[[ -z "$CONFIGFILE" ]] && CONFIGFILE="$SRCDIR/configs/kernel$ALT-$KVER-$ARCH.config"

		(cd "$SRCDIR" && make mrproper 2>&1 | logger) || die

	elif [[ "$DISTRO" = ubuntu ]] || [[ "$DISTRO" = debian ]]; then

		echo "Debian/Ubuntu distribution detected"

		if [[ "$DISTRO" = ubuntu ]]; then

			# url may be changed for a different mirror
			url="http://archive.ubuntu.com/ubuntu/pool/main/l"
			sublevel="SUBLEVEL = 0"

		elif [[ "$DISTRO" = debian ]]; then

			# url may be changed for a different mirror
			url="http://ftp.debian.org/debian/pool/main/l"
			sublevel="SUBLEVEL ="
		fi

		pkgname="$(dpkg-query -W -f='${Source}' "linux-image-$ARCHVERSION" | sed s/-signed//)"
		pkgver="$(dpkg-query -W -f='${Version}' "linux-image-$ARCHVERSION")"
		dscname="${pkgname}_${pkgver}.dsc"

		clean_cache

		cd "$TEMPDIR" || die
		echo "Downloading and unpacking the kernel source for $ARCHVERSION"
		# Download source deb pkg
		(dget -u "$url/${pkgname}/${dscname}" 2>&1) | logger || die "dget: Could not fetch/unpack $url/${pkgname}/${dscname}"
		mv "${pkgname}-$KVER" "$SRCDIR" || die
		[[ -z "$CONFIGFILE" ]] && CONFIGFILE="/boot/config-${ARCHVERSION}"
		if [[ "$ARCHVERSION" == *-* ]]; then
			echo "-${ARCHVERSION#*-}" > "$SRCDIR/localversion" || die
		fi
		# for some reason the Ubuntu kernel versions don't follow the
		# upstream SUBLEVEL; they are always at SUBLEVEL 0
		sed -i "s/^SUBLEVEL.*/${sublevel}/" "$SRCDIR/Makefile" || die
		echo "$ARCHVERSION" > "$VERSIONFILE" || die

	else
		die "Unsupported distribution"
	fi
fi

[[ -z "$CONFIGFILE" ]] && CONFIGFILE="$SRCDIR"/.config
[[ ! -e "$CONFIGFILE" ]] && die "can't find config file"
[[ ! "$CONFIGFILE" -ef "$SRCDIR"/.config ]] && cp -f "$CONFIGFILE" "$SRCDIR/.config"

# Build variables - Set some defaults, then adjust features
# according to .config and kernel version
KBUILD_EXTRA_SYMBOLS=""
KPATCH_LDFLAGS=""
KPATCH_MODULE=true

# kernel option checking
grep -q "CONFIG_DEBUG_INFO=y" "$CONFIGFILE" || die "kernel doesn't have 'CONFIG_DEBUG_INFO' enabled"
if grep -q "CONFIG_LIVEPATCH=y" "$CONFIGFILE"; then
	# The kernel supports livepatch.
	if version_gte "${ARCHVERSION//-*/}" 4.7.0 || is_rhel "$ARCHVERSION"; then
		# Use new .klp.rela. sections
		KPATCH_MODULE=false
		if version_gte "${ARCHVERSION//-*/}" 4.9.0 || is_rhel "$ARCHVERSION"; then
			KPATCH_LDFLAGS="--unique=.parainstructions --unique=.altinstructions"
		fi
	fi
else
	# No support for livepatch in the kernel. Kpatch core module is needed.
	find_core_symvers || die "unable to find Module.symvers for kpatch core module"
	KBUILD_EXTRA_SYMBOLS="$SYMVERSFILE"
fi

# optional kernel configs:
if grep -q "CONFIG_PARAVIRT=y" "$CONFIGFILE"; then
	CONFIG_PARAVIRT=1
else
	CONFIG_PARAVIRT=0
fi
if grep -q "CONFIG_UNWINDER_ORC=y" "$CONFIGFILE"; then
	CONFIG_UNWINDER_ORC=1
else
	CONFIG_UNWINDER_ORC=0
fi
if grep -q "CONFIG_JUMP_LABEL=y" "$CONFIGFILE"; then
	CONFIG_JUMP_LABEL=1
else
	CONFIG_JUMP_LABEL=0
fi

# unsupported kernel option checking
grep -q "CONFIG_DEBUG_INFO_SPLIT=y" "$CONFIGFILE" && die "kernel option 'CONFIG_DEBUG_INFO_SPLIT' not supported"
grep -q "CONFIG_GCC_PLUGIN_LATENT_ENTROPY=y" "$CONFIGFILE" && die "kernel option 'CONFIG_GCC_PLUGIN_LATENT_ENTROPY' not supported"
grep -q "CONFIG_GCC_PLUGIN_RANDSTRUCT=y" "$CONFIGFILE" && die "kernel option 'CONFIG_GCC_PLUGIN_RANDSTRUCT' not supported"

echo "Testing patch file(s)"
cd "$SRCDIR" || die
verify_patch_files
apply_patches
remove_patches

cp -LR "$DATADIR/patch" "$TEMPDIR" || die

if [[ "$ARCH" = "ppc64le" ]]; then
	ARCH_KCFLAGS="-mcmodel=large -fplugin=$PLUGINDIR/ppc64le-plugin.so"
fi

export KCFLAGS="-I$DATADIR/patch -ffunction-sections -fdata-sections \
		$ARCH_KCFLAGS $DEBUG_KCFLAGS"

echo "Reading special section data"
find_special_section_data

if [[ $DEBUG -ge 4 ]]; then
	export KPATCH_GCC_DEBUG=1
fi

echo "Building original source"
[[ -n "$OOT_MODULE" ]] || ./scripts/setlocalversion --save-scmversion || die
unset KPATCH_GCC_TEMPDIR
# $TARGETS used as list, no quotes.
# shellcheck disable=SC2086
CROSS_COMPILE="$TOOLSDIR/kpatch-gcc " make "-j$CPUS" $TARGETS 2>&1 | logger || die

echo "Building patched source"
apply_patches
mkdir -p "$TEMPDIR/orig" "$TEMPDIR/patched"
KPATCH_GCC_TEMPDIR="$TEMPDIR"
export KPATCH_GCC_TEMPDIR
KPATCH_GCC_SRCDIR="$SRCDIR"
export KPATCH_GCC_SRCDIR
# $TARGETS used as list, no quotes.
# shellcheck disable=SC2086
CROSS_COMPILE="$TOOLSDIR/kpatch-gcc " \
	KBUILD_MODPOST_WARN=1 \
	make "-j$CPUS" $TARGETS 2>&1 | logger || die

# source.c:(.section+0xFF): undefined reference to `symbol'
grep "undefined reference" "$LOGFILE" | sed -r "s/^.*\`(.*)'$/\\1/" \
	>"${TEMPDIR}"/undefined_references

# WARNING: "symbol" [path/to/module.ko] undefined!
grep "undefined!" "$LOGFILE" | cut -d\" -f2 >>"${TEMPDIR}"/undefined_references

if [[ ! -e "$TEMPDIR/changed_objs" ]]; then
	die "no changed objects found"
fi

[[ -n "$OOT_MODULE" ]] || grep -q vmlinux "$SRCDIR/Module.symvers" || die "truncated $SRCDIR/Module.symvers file"

# Read as words, no quotes.
# shellcheck disable=SC2013
for i in $(cat "$TEMPDIR/changed_objs")
do
	mkdir -p "$TEMPDIR/patched/$(dirname "$i")" || die
	cp -f "$SRCDIR/$i" "$TEMPDIR/patched/$i" || die
done

echo "Extracting new and modified ELF sections"
# If no kpatch module name was provided on the command line:
#   - For single input .patch, use the patch filename
#   - For multiple input .patches, use "patch"
#   - Prefix with "kpatch" or "livepatch" accordingly
if [[ -z "$MODNAME" ]] ; then
	if [[ "${#PATCH_LIST[@]}" -eq 1 ]]; then
		MODNAME="$(basename "${PATCH_LIST[0]}")"
		if [[ "$MODNAME" =~ \.patch$ ]] || [[ "$MODNAME" =~ \.diff$ ]]; then
			MODNAME="${MODNAME%.*}"
		fi
	else
		MODNAME="patch"
	fi

	if "$KPATCH_MODULE"; then
		MODNAME="kpatch-$MODNAME"
	else
		MODNAME="livepatch-$MODNAME"
	fi

	MODNAME="$(module_name_string "$MODNAME")"
fi
FILES="$(cat "$TEMPDIR/changed_objs")"
cd "$TEMPDIR" || die
mkdir output
declare -a objnames
CHANGED=0
ERROR=0
for i in $FILES; do
	# In RHEL 7 based kernels, copy_user_64.o misuses the .fixup section,
	# which confuses create-diff-object.  It's fine to skip it, it's an
	# assembly file anyway.
	[[ "$DISTRO" = rhel ]] || [[ "$DISTRO" = centos ]] || [[ "$DISTRO" = ol ]] && \
		[[ "$i" = arch/x86/lib/copy_user_64.o ]] && continue

	[[ "$i" = usr/initramfs_data.o ]] && continue

	mkdir -p "output/$(dirname "$i")"
	cd "$SRCDIR" || die
	find_kobj "$i"
	cd "$TEMPDIR" || die
	if [[ -e "orig/$i" ]]; then
		if [[ "$(basename "$KOBJFILE")" = vmlinux ]]; then
			KOBJFILE_NAME=vmlinux
			KOBJFILE_PATH="$VMLINUX"
			SYMTAB="${TEMPDIR}/${KOBJFILE_NAME}.symtab"
			SYMVERS_FILE="$SRCDIR/Module.symvers"
		elif [[ "$(basename "$KOBJFILE")" = "$(basename "$OOT_MODULE")" ]]; then
			KOBJFILE_NAME="$(basename --suffix=.ko "$OOT_MODULE")"
			KOBJFILE_PATH="$OOT_MODULE"
			SYMTAB="${TEMPDIR}/module/${KOBJFILE_NAME}.symtab"
			SYMVERS_FILE="$TEMPDIR/Module.symvers"
			BUILDDIR="/lib/modules/$ARCHVERSION/build/"
			cp "$SRCDIR/Module.symvers" "$SYMVERS_FILE"
			awk '{ print $1 "\t" $2 "\t" $3 "\t" $4}' "${BUILDDIR}/Module.symvers" >> "$SYMVERS_FILE"
		else
			KOBJFILE_NAME=$(basename "${KOBJFILE%.ko}")
			KOBJFILE_NAME="${KOBJFILE_NAME/-/_}"
			KOBJFILE_PATH="${TEMPDIR}/module/$KOBJFILE"
			SYMTAB="${KOBJFILE_PATH}.symtab"
			SYMVERS_FILE="$SRCDIR/Module.symvers"
		fi

		readelf -s --wide "$KOBJFILE_PATH" > "$SYMTAB"
		if [[ "$ARCH" = "ppc64le" ]]; then
			sed -ri 's/\s+\[<localentry>: 8\]//' "$SYMTAB"
		fi

		# create-diff-object orig.o patched.o parent-name parent-symtab
		#		     Module.symvers patch-mod-name output.o
		"$TOOLSDIR"/create-diff-object "orig/$i" "patched/$i" "$KOBJFILE_NAME" \
			"$SYMTAB" "$SYMVERS_FILE" "${MODNAME//-/_}" \
			"output/$i" 2>&1 | logger 1
		check_pipe_status create-diff-object
		# create-diff-object returns 3 if no functional change is found
		[[ "$rc" -eq 0 ]] || [[ "$rc" -eq 3 ]] || ERROR="$((ERROR + 1))"
		if [[ "$rc" -eq 0 ]]; then
			[[ -n "$ERROR_IF_DIFF" ]] && die "$ERROR_IF_DIFF"
			CHANGED=1
			objnames[${#objnames[@]}]="$KOBJFILE"
		fi
	else
		cp -f "patched/$i" "output/$i"
		objnames[${#objnames[@]}]="$KOBJFILE"
	fi
done

if [[ "$ERROR" -ne 0 ]]; then
	die "$ERROR error(s) encountered"
fi

if [[ "$CHANGED" -eq 0 ]]; then
	die "no functional changes found"
fi

echo -n "Patched objects:"
for i in $(echo "${objnames[@]}" | tr ' ' '\n' | sort -u | tr '\n' ' ')
do
	echo -n " $i"
done
echo

export KCFLAGS="-I$DATADIR/patch $ARCH_KCFLAGS"
if "$KPATCH_MODULE"; then
	export KCPPFLAGS="-D__KPATCH_MODULE__"
fi

echo "Building patch module: $MODNAME.ko"

if [[ -z "$USERSRCDIR" ]] && [[ "$DISTRO" = ubuntu ]]; then
	# UBUNTU: add UTS_UBUNTU_RELEASE_ABI to utsrelease.h after regenerating it
	UBUNTU_ABI="${ARCHVERSION#*-}"
	UBUNTU_ABI="${UBUNTU_ABI%-*}"
	echo "#define UTS_UBUNTU_RELEASE_ABI $UBUNTU_ABI" >> "$SRCDIR"/include/generated/utsrelease.h
fi

cd "$TEMPDIR/output" || die
# $KPATCH_LDFLAGS and result of find used as list, no quotes.
# shellcheck disable=SC2086,SC2046
ld -r $KPATCH_LDFLAGS -o ../patch/tmp_output.o $(find . -name "*.o") 2>&1 | logger || die

if "$KPATCH_MODULE"; then
	# Add .kpatch.checksum for kpatch script
	md5sum ../patch/tmp_output.o | awk '{printf "%s\0", $1}' > checksum.tmp || die
	objcopy --add-section .kpatch.checksum=checksum.tmp --set-section-flags .kpatch.checksum=alloc,load,contents,readonly  ../patch/tmp_output.o || die
	rm -f checksum.tmp
	"$TOOLSDIR"/create-kpatch-module "$TEMPDIR"/patch/tmp_output.o "$TEMPDIR"/patch/output.o 2>&1 | logger 1
	check_pipe_status create-kpatch-module
else
	cp "$TEMPDIR"/patch/tmp_output.o "$TEMPDIR"/patch/output.o || die
fi

cd "$TEMPDIR/patch" || die
if [[ -z "$OOT_MODULE" ]]; then
	KPATCH_BUILD="$SRCDIR"
else
	KPATCH_BUILD="/lib/modules/$ARCHVERSION/build"
fi
KPATCH_BUILD="$KPATCH_BUILD" KPATCH_NAME="$MODNAME" \
KBUILD_EXTRA_SYMBOLS="$KBUILD_EXTRA_SYMBOLS" \
KPATCH_LDFLAGS="$KPATCH_LDFLAGS" \
	make 2>&1 | logger || die

if ! "$KPATCH_MODULE"; then
	if [[ -z "$KPATCH_LDFLAGS" ]]; then
		extra_flags="--no-klp-arch-sections"
	fi
	cp "$TEMPDIR/patch/$MODNAME.ko" "$TEMPDIR/patch/tmp.ko" || die
	"$TOOLSDIR"/create-klp-module $extra_flags "$TEMPDIR/patch/tmp.ko" "$TEMPDIR/patch/$MODNAME.ko" 2>&1 | logger 1
	check_pipe_status create-klp-module
fi

readelf --wide --symbols "$TEMPDIR/patch/$MODNAME.ko" 2>/dev/null | \
	sed -r 's/\s+\[<localentry>: 8\]//' | \
	awk '($4=="FUNC" || $4=="OBJECT") && ($5=="GLOBAL" || $5=="WEAK") && $7!="UND" {print $NF}' \
	>"${TEMPDIR}"/new_symbols

if "$KPATCH_MODULE"; then
	cat >>"${TEMPDIR}"/new_symbols <<-EOF
		kpatch_shadow_free
		kpatch_shadow_alloc
		kpatch_register
		kpatch_shadow_get
		kpatch_unregister
		kpatch_root_kobj
	EOF
fi

# Compare undefined_references and new_symbols files and print only the first
# column containing lines unique to first file.
UNDEFINED=$(comm -23 <(sort -u "${TEMPDIR}"/undefined_references) \
	<(sort -u "${TEMPDIR}"/new_symbols) | tr '\n' ' ')
[[ -n "$UNDEFINED" ]] && die "Undefined symbols: $UNDEFINED"

cp -f "$TEMPDIR/patch/$MODNAME.ko" "$BASE" || die

[[ "$DEBUG" -eq 0 ]] && rm -f "$LOGFILE"

echo "SUCCESS"<|MERGE_RESOLUTION|>--- conflicted
+++ resolved
@@ -373,31 +373,17 @@
 	if [[ "$DEEP_FIND" -eq 1 ]]; then
 		num=0
 		if [[ -n "$last_deep_find" ]]; then
-<<<<<<< HEAD
-			parent="$(grep -lw "$grepname" "$last_deep_find"/.*.cmd | grep -Fv "$pdir/.${file}.cmd" | head -n1)"
-			num="$(grep -lw "$grepname" "$last_deep_find"/.*.cmd | grep -Fvc "$pdir/.${file}.cmd")"
+			parent="$(grep -lw "$grepname" "$last_deep_find"/.*.cmd | filter_parent_obj "${pdir}" "${file}" | head -n1)"
+			num="$(grep -lw "$grepname" "$last_deep_find"/.*.cmd | filter_parent_obj "${pdir}" "${file}" | wc -l)"
 		fi
 		if [[ "$num" -eq 0 ]]; then
-			parent="$(find . -name ".*.cmd" -print0 | xargs -0 grep -lw "$grepname" | grep -Fv "$pdir/.${file}.cmd" | cut -c3- | head -n1)"
-			num="$(find . -name ".*.cmd" -print0 | xargs -0 grep -lw "$grepname" | grep -Fvc "$pdir/.${file}.cmd")"
+			parent="$(find . -name ".*.cmd" -print0 | xargs -0 grep -lw "$grepname" | filter_parent_obj "${pdir}" "${file}" | cut -c3- | head -n1)"
+			num="$(find . -name ".*.cmd" -print0 | xargs -0 grep -lw "$grepname" | filter_parent_obj "${pdir}" "${file}" | wc -l)"
 			[[ "$num" -eq 1 ]] && last_deep_find="$(dirname "$parent")"
 		fi
 	else
-		parent="$(grep -lw "$grepname" "$dir"/.*.cmd | grep -Fv "$dir/.${file}.cmd" | head -n1)"
-		num="$(grep -lw "$grepname" "$dir"/.*.cmd | grep -Fvc "$dir/.${file}.cmd")"
-=======
-			parent="$(grep -l "$grepname" "$last_deep_find"/.*.cmd | filter_parent_obj "${pdir}" "${file}" | head -n1)"
-			num="$(grep -l "$grepname" "$last_deep_find"/.*.cmd | filter_parent_obj "${pdir}" "${file}" | wc -l)"
-		fi
-		if [[ "$num" -eq 0 ]]; then
-			parent="$(find . -name ".*.cmd" -print0 | xargs -0 grep -l "$grepname" | filter_parent_obj "${pdir}" "${file}" | cut -c3- | head -n1)"
-			num="$(find . -name ".*.cmd" -print0 | xargs -0 grep -l "$grepname" | filter_parent_obj "${pdir}" "${file}" | wc -l)"
-			[[ "$num" -eq 1 ]] && last_deep_find="$(dirname "$parent")"
-		fi
-	else
-		parent="$(grep -l "$grepname" "$dir"/.*.cmd | filter_parent_obj "${dir}" "${file}" | head -n1)"
-		num="$(grep -l "$grepname" "$dir"/.*.cmd | filter_parent_obj "${dir}" "${file}" | wc -l)"
->>>>>>> 0b000cb8
+		parent="$(grep -lw "$grepname" "$dir"/.*.cmd | filter_parent_obj "${dir}" "${file}" | head -n1)"
+		num="$(grep -lw "$grepname" "$dir"/.*.cmd | filter_parent_obj "${dir}" "${file}" | wc -l)"
 	fi
 
 	[[ "$num" -eq 0 ]] && PARENT="" && return
